--- conflicted
+++ resolved
@@ -3137,9 +3137,6 @@
 
 ## Gazebo Sim 3.x
 
-<<<<<<< HEAD
-### Gazebo Sim 3.X.X (20XX-XX-XX)
-=======
 ### Gazebo Sim 3.15.0 (2023-05-08)
 
 1. Speed up Resource Spawner load time by fetching model list asynchronously
@@ -3204,32 +3201,7 @@
 1. Readd namespaces for Q_ARGS
     * [Pull request #1670](https://github.com/gazebosim/gz-sim/pull/1670)
 
-### Gazebo Sim 3.14.0 (2022-08-17)
-
-1. Change `CODEOWNERS` and maintainer to Michael
-    * [Pull request #1644](https://github.com/gazebosim/gz-sim/pull/1644)
-
-1. Replace pose in `ViewAngle` with `GzPose`
-    * [Pull request #1641](https://github.com/gazebosim/gz-sim/pull/1641)
-
-1. Fix loading worlds from CLI
-    * [Pull request #1627](https://github.com/gazebosim/gz-sim/pull/1627)
-
-1. Quick start dialog
-    * [Pull request #1536](https://github.com/gazebosim/gz-sim/pull/1536)
-
-1. Quiet `libSDFormat` console on --verbose 0
-    * [Pull request #1621](https://github.com/gazebosim/gz-sim/pull/1621)
-
-1. Add Ackermann Steering system (backport from Fortress)
-    * [Pull request #1613](https://github.com/gazebosim/gz-sim/pull/1613)
-
-1. New Apply Link Wrench system
-    * [Pull request #1593](https://github.com/gazebosim/gz-sim/pull/1593)
-
-1. Implement Component Inspector `Vector3` with common widget `Vector3`
-    * [Pull request #1569](https://github.com/gazebosim/gz-sim/pull/1569)
->>>>>>> 326cef2b
+### Gazebo Sim 3.X.X (20XX-XX-XX)
 
 ### Gazebo Sim 3.13.0 (2022-06-01)
 
