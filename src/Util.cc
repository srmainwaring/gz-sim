--- conflicted
+++ resolved
@@ -892,31 +892,18 @@
   auto &meshManager = *common::MeshManager::Instance();
   std::size_t maxConvexHulls = 16u;
   std::size_t voxelResolution = 200000u;
-<<<<<<< HEAD
-=======
   if (_meshSdf.ConvexDecomposition())
   {
     // limit max number of convex hulls to generate
     maxConvexHulls = _meshSdf.ConvexDecomposition()->MaxConvexHulls();
     voxelResolution = _meshSdf.ConvexDecomposition()->VoxelResolution();
   }
->>>>>>> 90a7ba7e
   if (_meshSdf.Optimization() == sdf::MeshOptimization::CONVEX_HULL)
   {
     /// create 1 convex hull for the whole submesh
     maxConvexHulls = 1u;
   }
-<<<<<<< HEAD
-  else if (_meshSdf.ConvexDecomposition())
-  {
-    // set convex decomposition params: max number of convex hulls
-    // and voxel resolution
-    maxConvexHulls = _meshSdf.ConvexDecomposition()->MaxConvexHulls();
-    voxelResolution = _meshSdf.ConvexDecomposition()->VoxelResolution();
-  }
-=======
-
->>>>>>> 90a7ba7e
+
   // Check if MeshManager contains the decomposed mesh already. If not
   // add it to the MeshManager so we do not need to decompose it again.
   const std::string convexMeshName =
