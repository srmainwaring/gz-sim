/*
 * Copyright (C) 2019 Open Source Robotics Foundation
 *
 * Licensed under the Apache License, Version 2.0 (the "License");
 * you may not use this file except in compliance with the License.
 * You may obtain a copy of the License at
 *
 *     http://www.apache.org/licenses/LICENSE-2.0
 *
 * Unless required by applicable law or agreed to in writing, software
 * distributed under the License is distributed on an "AS IS" BASIS,
 * WITHOUT WARRANTIES OR CONDITIONS OF ANY KIND, either express or implied.
 * See the License for the specific language governing permissions and
 * limitations under the License.
 *
*/

#include <gz/common/Console.hh>
#include <gz/common/Profiler.hh>
#include <sdf/Types.hh>

#include "gz/sim/Events.hh"
#include "gz/sim/SdfEntityCreator.hh"

#include "gz/sim/components/Actor.hh"
#include "gz/sim/components/AirPressureSensor.hh"
#include "gz/sim/components/AirSpeedSensor.hh"
#include "gz/sim/components/Altimeter.hh"
#include "gz/sim/components/AngularVelocity.hh"
#include "gz/sim/components/Atmosphere.hh"
#include "gz/sim/components/BoundingBoxCamera.hh"
#include "gz/sim/components/Camera.hh"
#include "gz/sim/components/CanonicalLink.hh"
#include "gz/sim/components/CastShadows.hh"
#include "gz/sim/components/ChildLinkName.hh"
#include "gz/sim/components/Collision.hh"
#include "gz/sim/components/ContactSensor.hh"
#include "gz/sim/components/CustomSensor.hh"
#include "gz/sim/components/DepthCamera.hh"
#include "gz/sim/components/ForceTorque.hh"
#include "gz/sim/components/Geometry.hh"
#include "gz/sim/components/GpuLidar.hh"
#include "gz/sim/components/Gravity.hh"
#include "gz/sim/components/Imu.hh"
#include "gz/sim/components/Inertial.hh"
#include "gz/sim/components/Joint.hh"
#include "gz/sim/components/JointAxis.hh"
#include "gz/sim/components/JointType.hh"
#include "gz/sim/components/LaserRetro.hh"
#include "gz/sim/components/Level.hh"
#include "gz/sim/components/LevelEntityNames.hh"
#include "gz/sim/components/Lidar.hh"
#include "gz/sim/components/Light.hh"
#include "gz/sim/components/LightType.hh"
#include "gz/sim/components/LinearAcceleration.hh"
#include "gz/sim/components/LinearVelocity.hh"
#include "gz/sim/components/LinearVelocitySeed.hh"
#include "gz/sim/components/Link.hh"
#include "gz/sim/components/LogicalCamera.hh"
#include "gz/sim/components/MagneticField.hh"
#include "gz/sim/components/Magnetometer.hh"
#include "gz/sim/components/Material.hh"
#include "gz/sim/components/Model.hh"
#include "gz/sim/components/Name.hh"
#include "gz/sim/components/NavSat.hh"
#include "gz/sim/components/ParentEntity.hh"
#include "gz/sim/components/ParentLinkName.hh"
#include <gz/sim/components/ParticleEmitter.hh>
#include "gz/sim/components/Performer.hh"
#include "gz/sim/components/Physics.hh"
#include "gz/sim/components/PhysicsEnginePlugin.hh"
#include "gz/sim/components/Pose.hh"
#include <gz/sim/components/Projector.hh>
#include "gz/sim/components/RgbdCamera.hh"
#include "gz/sim/components/Scene.hh"
#include "gz/sim/components/SegmentationCamera.hh"
#include "gz/sim/components/SelfCollide.hh"
#include "gz/sim/components/Sensor.hh"
#include "gz/sim/components/SourceFilePath.hh"
#include "gz/sim/components/SphericalCoordinates.hh"
#include "gz/sim/components/Static.hh"
#include "gz/sim/components/SystemPluginInfo.hh"
#include "gz/sim/components/ThermalCamera.hh"
#include "gz/sim/components/ThreadPitch.hh"
#include "gz/sim/components/Transparency.hh"
#include "gz/sim/components/Visibility.hh"
#include "gz/sim/components/Visual.hh"
#include "gz/sim/components/WideAngleCamera.hh"
#include "gz/sim/components/Wind.hh"
#include "gz/sim/components/WindMode.hh"
#include "gz/sim/components/World.hh"

#include "rendering/MaterialParser/MaterialParser.hh"
#include "ServerPrivate.hh"

class gz::sim::SdfEntityCreatorPrivate
{
  /// \brief Pointer to entity component manager. We don't assume ownership.
  public: EntityComponentManager *ecm{nullptr};

  /// \brief Pointer to event manager. We don't assume ownership.
  public: EventManager *eventManager{nullptr};

  /// \brief Keep track of new sensors being added, so we load their plugins
  /// only after we have their scoped name.
  public: std::map<Entity, sdf::Plugins> newSensors;

  /// \brief Keep track of new models being added, so we load their plugins
  /// only after we have their scoped name.
  public: std::map<Entity, sdf::Plugins> newModels;

  /// \brief Keep track of new visuals being added, so we load their plugins
  /// only after we have their scoped name.
  public: std::map<Entity, sdf::Plugins> newVisuals;

  /// \brief Parse Gazebo defined materials for visuals
  public: MaterialParser materialParser;
};

using namespace gz;
using namespace sim;

/////////////////////////////////////////////////
/// \brief Resolve the pose of an SDF DOM object with respect to its relative_to
/// frame. If that fails, return the raw pose
static math::Pose3d ResolveSdfPose(const sdf::SemanticPose &_semPose)
{
  math::Pose3d pose;
  ::sdf::Errors errors = _semPose.Resolve(pose);
  if (!errors.empty())
  {
    pose = _semPose.RawPose();
  }

  return pose;
}

/////////////////////////////////////////////////
static std::optional<sdf::JointAxis> ResolveJointAxis(
    const sdf::JointAxis &_unresolvedAxis)
{
  math::Vector3d axisXyz;
  const sdf::Errors resolveAxisErrors = _unresolvedAxis.ResolveXyz(axisXyz);
  if (!resolveAxisErrors.empty())
  {
    gzerr << "Failed to resolve axis" << std::endl;
    return std::nullopt;
  }

  sdf::JointAxis resolvedAxis = _unresolvedAxis;

  const sdf::Errors setXyzErrors = resolvedAxis.SetXyz(axisXyz);
  if (!setXyzErrors.empty())
  {
    gzerr << "Failed to resolve axis" << std::endl;
    return std::nullopt;
  }

  resolvedAxis.SetXyzExpressedIn("");
  return resolvedAxis;
}

//////////////////////////////////////////////////
/// \brief Find a descendent child link entity by name.
/// \param[in] _name The relative name of the link with "::" as the scope
/// delimiter
/// \param[in] _model Model entity that defines the scope
/// \param[in] _ecm Entity component manager
/// \return The Entity of the descendent link or kNullEntity if link was not
/// found
static Entity FindDescendentLinkEntityByName(const std::string &_name,
                                             const Entity &_model,
                                             const EntityComponentManager &_ecm)
{
  auto ind = _name.find(sdf::kScopeDelimiter);
  std::vector<Entity> candidates;
  if (ind != std::string::npos)
  {
    candidates = _ecm.ChildrenByComponents(
        _model, components::Model(), components::Name(_name.substr(0, ind)));
    if (candidates.size() != 1 || (ind + 2 >= _name.size()))
    {
      return kNullEntity;
    }
    return FindDescendentLinkEntityByName(_name.substr(ind + 2),
                                          candidates.front(), _ecm);
  }
  else
  {
    candidates = _ecm.ChildrenByComponents(_model, components::Link(),
                                           components::Name(_name));

    if (candidates.size() != 1)
    {
      return kNullEntity;
    }
    return candidates.front();
  }
}

//////////////////////////////////////////////////
SdfEntityCreator::SdfEntityCreator(EntityComponentManager &_ecm,
          EventManager &_eventManager)
  : dataPtr(std::make_unique<SdfEntityCreatorPrivate>())
{
  this->dataPtr->ecm = &_ecm;
  this->dataPtr->eventManager = &_eventManager;
  this->dataPtr->materialParser.Load();
}

/////////////////////////////////////////////////
SdfEntityCreator::SdfEntityCreator(const SdfEntityCreator &_creator)
  : dataPtr(std::make_unique<SdfEntityCreatorPrivate>(*_creator.dataPtr))
{
}

/////////////////////////////////////////////////
SdfEntityCreator::SdfEntityCreator(SdfEntityCreator &&_creator) noexcept
    = default;

//////////////////////////////////////////////////
SdfEntityCreator::~SdfEntityCreator() = default;

/////////////////////////////////////////////////
SdfEntityCreator &SdfEntityCreator::operator=(const SdfEntityCreator &_creator)
{
  *this->dataPtr = (*_creator.dataPtr);
  return *this;
}

/////////////////////////////////////////////////
SdfEntityCreator &SdfEntityCreator::operator=(SdfEntityCreator &&_creator)
    noexcept = default;

//////////////////////////////////////////////////
Entity SdfEntityCreator::CreateEntities(const sdf::World *_world)
{

  // World entity
  Entity worldEntity = this->dataPtr->ecm->CreateEntity();

  this->CreateEntities(_world, worldEntity);
  return worldEntity;
}

//////////////////////////////////////////////////
void SdfEntityCreator::CreateEntities(const sdf::World *_world,
    Entity _worldEntity)
{
  GZ_PROFILE("SdfEntityCreator::CreateEntities(sdf::World)");

  if (!this->dataPtr->ecm->EntityHasComponentType(
        _worldEntity, components::World::typeId))
  {
    this->dataPtr->ecm->CreateComponent(_worldEntity, components::World());
  }

  this->dataPtr->ecm->CreateComponent(_worldEntity,
      components::Name(_world->Name()));

  // Gravity
  this->dataPtr->ecm->CreateComponent(_worldEntity,
      components::Gravity(_world->Gravity()));

  // MagneticField
  this->dataPtr->ecm->CreateComponent(_worldEntity,
      components::MagneticField(_world->MagneticField()));

  // Create Wind
  auto windEntity = this->dataPtr->ecm->CreateEntity();
  this->SetParent(windEntity, _worldEntity);
  this->dataPtr->ecm->CreateComponent(windEntity, components::Wind());
  this->dataPtr->ecm->CreateComponent(windEntity,
      components::WorldLinearVelocity(_world->WindLinearVelocity()));
  // Initially the wind linear velocity is used as the seed velocity
  this->dataPtr->ecm->CreateComponent(windEntity,
      components::WorldLinearVelocitySeed(_world->WindLinearVelocity()));

  // Set the parent of each level to the world
  this->dataPtr->ecm->Each<components::Level>([&](
        const Entity &_entity,
        const components::Level *) -> bool
  {
    this->SetParent(_entity, _worldEntity);
    return true;
  });

  // Get the entities that should be loaded based on level information.
  std::set<std::string> levelEntityNames;
  this->dataPtr->ecm->Each<components::DefaultLevel,
    components::LevelEntityNames> ([&](
          const Entity &,
          const components::DefaultLevel *,
          const components::LevelEntityNames *_names) -> bool
  {
    levelEntityNames = _names->Data();
    return true;
  });

  // scene
  if (_world->Scene())
  {
    this->dataPtr->ecm->CreateComponent(_worldEntity,
        components::Scene(*_world->Scene()));
  }

  // atmosphere
  if (_world->Atmosphere())
  {
    this->dataPtr->ecm->CreateComponent(_worldEntity,
        components::Atmosphere(*_world->Atmosphere()));
  }

  // spherical coordinates
  if (_world->SphericalCoordinates())
  {
    this->dataPtr->ecm->CreateComponent(_worldEntity,
        components::SphericalCoordinates(*_world->SphericalCoordinates()));
  }

  this->dataPtr->eventManager->Emit<events::LoadSdfPlugins>(_worldEntity,
      _world->Plugins());

  GZ_UTILS_WARN_IGNORE__DEPRECATED_DECLARATION
  this->dataPtr->eventManager->Emit<events::LoadPlugins>(_worldEntity,
        _world->ToElement());
  GZ_UTILS_WARN_RESUME__DEPRECATED_DECLARATION

  // Models
  for (uint64_t modelIndex = 0; modelIndex < _world->ModelCount();
      ++modelIndex)
  {
    const sdf::Model *model = _world->ModelByIndex(modelIndex);
    if (levelEntityNames.empty() ||
        levelEntityNames.find(model->Name()) != levelEntityNames.end())

    {
      Entity modelEntity = this->CreateEntities(model);

      this->SetParent(modelEntity, _worldEntity);
    }
  }

  // Actors
  for (uint64_t actorIndex = 0; actorIndex < _world->ActorCount();
      ++actorIndex)
  {
    const sdf::Actor *actor = _world->ActorByIndex(actorIndex);
    if (levelEntityNames.empty() ||
        levelEntityNames.find(actor->Name()) != levelEntityNames.end())
    {
      Entity actorEntity = this->CreateEntities(actor);
      this->SetParent(actorEntity, _worldEntity);
    }
  }

  // Lights
  for (uint64_t lightIndex = 0; lightIndex < _world->LightCount();
      ++lightIndex)
  {
    const sdf::Light *light = _world->LightByIndex(lightIndex);
    if (levelEntityNames.empty() ||
        levelEntityNames.find(light->Name()) != levelEntityNames.end())
    {
      Entity lightEntity = this->CreateEntities(light);

      this->SetParent(lightEntity, _worldEntity);
    }
  }

  // Attach performers to their parent entity
  this->dataPtr->ecm->Each<
    components::Performer,
    components::PerformerRef>([&](
          const Entity &_entity,
          const components::Performer *,
          const components::PerformerRef *_ref) -> bool
  {
    std::optional<Entity> parentEntity =
      this->dataPtr->ecm->EntityByName(_ref->Data());
    if (!parentEntity)
    {
      // Performers have not been created yet. Try to create the model
      // or actor and attach the peformer.
      if (_world->ModelNameExists(_ref->Data()))
      {
        const sdf::Model *model = _world->ModelByName(_ref->Data());
        Entity modelEntity = this->CreateEntities(model);
        this->SetParent(modelEntity, _worldEntity);
        this->SetParent(_entity, modelEntity);
      }
      else if (_world->ActorNameExists(_ref->Data()))
      {
        const sdf::Actor *actor = _world->ActorByName(_ref->Data());
        Entity actorEntity = this->CreateEntities(actor);
        this->SetParent(actorEntity, _worldEntity);
        this->SetParent(_entity, actorEntity);
      }
      else
      {
        gzerr << "Unable to find performer parent entity with name[" <<
          _ref->Data() << "]. This performer will not adhere to levels.\n";
      }
    }
    else
    {
      this->SetParent(_entity, *parentEntity);
    }
    return true;
  });

  // Physics
  // \todo(anyone) Support picking a specific physics profile
  auto physics = _world->PhysicsByIndex(0);
  if (!physics)
  {
    physics = _world->PhysicsDefault();
  }
  this->dataPtr->ecm->CreateComponent(_worldEntity,
      components::Physics(*physics));

  // Populate physics options that aren't accessible outside the Element()
  // See https://github.com/osrf/sdformat/issues/508
  if (physics->Element() && physics->Element()->HasElement("dart"))
  {
    auto dartElem = physics->Element()->GetElement("dart");

    if (dartElem->HasElement("collision_detector"))
    {
      auto collisionDetector =
          dartElem->Get<std::string>("collision_detector");

      this->dataPtr->ecm->CreateComponent(_worldEntity,
          components::PhysicsCollisionDetector(collisionDetector));
    }
    if (dartElem->HasElement("solver") &&
        dartElem->GetElement("solver")->HasElement("solver_type"))
    {
      auto solver =
          dartElem->GetElement("solver")->Get<std::string>("solver_type");

      this->dataPtr->ecm->CreateComponent(_worldEntity,
          components::PhysicsSolver(solver));
    }
  }

  // Store the world's SDF DOM to be used when saving the world to file
  this->dataPtr->ecm->CreateComponent(
      _worldEntity, components::WorldSdf(*_world));
<<<<<<< HEAD

  // Load world plugins first.
  this->dataPtr->eventManager->Emit<events::LoadSdfPlugins>(_worldEntity,
      _world->Plugins());

  // Load model plugins after the world plugin.
  this->LoadModelPlugins();
=======
>>>>>>> 6a7c75d6
}

//////////////////////////////////////////////////
Entity SdfEntityCreator::CreateEntities(const sdf::Model *_model)
{
  GZ_PROFILE("SdfEntityCreator::CreateEntities(sdf::Model)");

  auto ent = this->CreateEntities(_model, false);

  // Load all model plugins afterwards, so we get scoped name for nested models.
  this->LoadModelPlugins();

  return ent;
}

//////////////////////////////////////////////////
void SdfEntityCreator::LoadModelPlugins()
{
  for (const auto &[entity, plugins] : this->dataPtr->newModels)
  {
    this->dataPtr->eventManager->Emit<events::LoadSdfPlugins>(entity, plugins);
  }
  this->dataPtr->newModels.clear();

  // Load sensor plugins after model, so we get scoped name.
  for (const auto &[entity, plugins] : this->dataPtr->newSensors)
  {
    this->dataPtr->eventManager->Emit<events::LoadSdfPlugins>(entity, plugins);
  }
  this->dataPtr->newSensors.clear();

  // Load visual plugins after model, so we get scoped name.
  for (const auto &[entity, plugins] : this->dataPtr->newVisuals)
  {
    this->dataPtr->eventManager->Emit<events::LoadSdfPlugins>(entity, plugins);
  }
  this->dataPtr->newVisuals.clear();
}

//////////////////////////////////////////////////
Entity SdfEntityCreator::CreateEntities(const sdf::Model *_model,
                                        bool _staticParent)
{
  // Entity
  Entity modelEntity = this->dataPtr->ecm->CreateEntity();

  // Components
  this->dataPtr->ecm->CreateComponent(modelEntity, components::Model());
  this->dataPtr->ecm->CreateComponent(modelEntity,
      components::Pose(ResolveSdfPose(_model->SemanticPose())));
  this->dataPtr->ecm->CreateComponent(modelEntity,
      components::Name(_model->Name()));
  bool isStatic = _model->Static() || _staticParent;
  this->dataPtr->ecm->CreateComponent(modelEntity,
      components::Static(isStatic));
  this->dataPtr->ecm->CreateComponent(
      modelEntity, components::WindMode(_model->EnableWind()));
  this->dataPtr->ecm->CreateComponent(
      modelEntity, components::SelfCollide(_model->SelfCollide()));
  if (_model->Element())
  {
    this->dataPtr->ecm->CreateComponent(
        modelEntity, components::SourceFilePath(_model->Element()->FilePath()));
  }

  // NOTE: Pose components of links, visuals, and collisions are expressed in
  // the parent frame until we get frames working.

  // Links
  const auto *canonicalLink = _model->CanonicalLink();

  for (uint64_t linkIndex = 0; linkIndex < _model->LinkCount();
      ++linkIndex)
  {
    auto link = _model->LinkByIndex(linkIndex);
    auto linkEntity = this->CreateEntities(link);

    this->SetParent(linkEntity, modelEntity);

    if (canonicalLink == link)
    {
      this->dataPtr->ecm->CreateComponent(linkEntity,
          components::CanonicalLink());
    }

    // Set wind mode if the link didn't override it
    if (!this->dataPtr->ecm->Component<components::WindMode>(linkEntity))
    {
      this->dataPtr->ecm->CreateComponent(
          linkEntity, components::WindMode(_model->EnableWind()));
    }
  }

  // Joints
  for (uint64_t jointIndex = 0; jointIndex < _model->JointCount();
      ++jointIndex)
  {
    auto joint = _model->JointByIndex(jointIndex);
    auto jointEntity = this->CreateEntities(joint);

    this->SetParent(jointEntity, modelEntity);
  }

  // Nested Models
  for (uint64_t modelIndex = 0; modelIndex < _model->ModelCount();
      ++modelIndex)
  {
    auto nestedModel = _model->ModelByIndex(modelIndex);
    auto nestedModelEntity = this->CreateEntities(nestedModel, isStatic);

    this->SetParent(nestedModelEntity, modelEntity);
  }

  // Find canonical link
  const auto canonicalLinkPair = _model->CanonicalLinkAndRelativeName();
  if (canonicalLinkPair.first)
  {
    Entity canonicalLinkEntity = FindDescendentLinkEntityByName(
        canonicalLinkPair.second, modelEntity, *this->dataPtr->ecm);
    if (kNullEntity != canonicalLinkEntity)
    {
      this->dataPtr->ecm->CreateComponent(
          modelEntity, components::ModelCanonicalLink(canonicalLinkEntity));
    }
    else
    {
      gzerr << "Could not find the canonical link entity for "
             << canonicalLinkPair.second << "\n";
    }
  }
  else if (!isStatic)
  {
    gzerr << "Could not resolve the canonical link for " << _model->Name()
           << "\n";
  }

  // Store the model's SDF DOM to be used when saving the world to file
  this->dataPtr->ecm->CreateComponent(
      modelEntity, components::ModelSdf(*_model));

  // Keep track of models so we can load their plugins after loading the entire
  // model and having its full scoped name.
  if (!_model->Plugins().empty())
    this->dataPtr->newModels[modelEntity] = _model->Plugins();

  return modelEntity;
}

//////////////////////////////////////////////////
Entity SdfEntityCreator::CreateEntities(const sdf::Actor *_actor)
{
  GZ_PROFILE("SdfEntityCreator::CreateEntities(sdf::Actor)");

  // Entity
  Entity actorEntity = this->dataPtr->ecm->CreateEntity();

  // Components
  this->dataPtr->ecm->CreateComponent(actorEntity, components::Actor(*_actor));
  this->dataPtr->ecm->CreateComponent(actorEntity,
      components::Pose(_actor->RawPose()));
  this->dataPtr->ecm->CreateComponent(actorEntity,
      components::Name(_actor->Name()));

  // Links
  for (uint64_t linkIndex = 0; linkIndex < _actor->LinkCount();
      ++linkIndex)
  {
    auto link = _actor->LinkByIndex(linkIndex);
    auto linkEntity = this->CreateEntities(link);

    this->SetParent(linkEntity, actorEntity);
  }

  // Actor plugins
  this->dataPtr->eventManager->Emit<events::LoadSdfPlugins>(actorEntity,
        _actor->Plugins());

  return actorEntity;
}

//////////////////////////////////////////////////
Entity SdfEntityCreator::CreateEntities(const sdf::Light *_light)
{
  GZ_PROFILE("SdfEntityCreator::CreateEntities(sdf::Light)");

  // Entity
  Entity lightEntity = this->dataPtr->ecm->CreateEntity();

  // Components
  this->dataPtr->ecm->CreateComponent(lightEntity, components::Light(*_light));
  this->dataPtr->ecm->CreateComponent(lightEntity,
      components::Pose(ResolveSdfPose(_light->SemanticPose())));
  this->dataPtr->ecm->CreateComponent(lightEntity,
      components::Name(_light->Name()));

  this->dataPtr->ecm->CreateComponent(lightEntity,
    components::LightType(convert(_light->Type())));

  // Light Visual
  Entity lightVisualEntity = this->dataPtr->ecm->CreateEntity();
  this->dataPtr->ecm->CreateComponent(lightVisualEntity, components::Visual());
  this->dataPtr->ecm->CreateComponent(lightVisualEntity,
      components::Pose());
  this->dataPtr->ecm->CreateComponent(lightVisualEntity,
      components::Name(_light->Name() + "Visual"));
  this->dataPtr->ecm->CreateComponent(lightVisualEntity,
      components::CastShadows(false));
  this->dataPtr->ecm->CreateComponent(lightVisualEntity,
      components::Transparency(false));
  this->SetParent(lightVisualEntity, lightEntity);

  return lightEntity;
}

//////////////////////////////////////////////////
Entity SdfEntityCreator::CreateEntities(const sdf::Link *_link)
{
  GZ_PROFILE("SdfEntityCreator::CreateEntities(sdf::Link)");

  // Entity
  Entity linkEntity = this->dataPtr->ecm->CreateEntity();

  // Components
  this->dataPtr->ecm->CreateComponent(linkEntity, components::Link());

  this->dataPtr->ecm->CreateComponent(linkEntity,
      components::Pose(ResolveSdfPose(_link->SemanticPose())));
  this->dataPtr->ecm->CreateComponent(linkEntity,
      components::Name(_link->Name()));
  this->dataPtr->ecm->CreateComponent(linkEntity,
      components::Inertial(_link->Inertial()));

  if (_link->EnableWind())
  {
    this->dataPtr->ecm->CreateComponent(
        linkEntity, components::WindMode(_link->EnableWind()));
  }

  if (!_link->EnableGravity())
  {
    // If disable gravity, create a GravityEnabled component to the entity
    this->dataPtr->ecm->CreateComponent(
        linkEntity, components::GravityEnabled(false));
  }

  // Visuals
  for (uint64_t visualIndex = 0; visualIndex < _link->VisualCount();
      ++visualIndex)
  {
    auto visual = _link->VisualByIndex(visualIndex);
    auto visualEntity = this->CreateEntities(visual);

    this->SetParent(visualEntity, linkEntity);
  }

  // Collisions
  for (uint64_t collisionIndex = 0; collisionIndex < _link->CollisionCount();
      ++collisionIndex)
  {
    auto collision = _link->CollisionByIndex(collisionIndex);
    auto collisionEntity = this->CreateEntities(collision);

    this->SetParent(collisionEntity, linkEntity);
  }

  // Lights
  for (uint64_t lightIndex = 0; lightIndex < _link->LightCount();
      ++lightIndex)
  {
    auto light = _link->LightByIndex(lightIndex);
    auto lightEntity = this->CreateEntities(light);

    this->SetParent(lightEntity, linkEntity);
  }

  // Sensors
  for (uint64_t sensorIndex = 0; sensorIndex < _link->SensorCount();
      ++sensorIndex)
  {
    auto sensor = _link->SensorByIndex(sensorIndex);
    auto sensorEntity = this->CreateEntities(sensor);

    this->SetParent(sensorEntity, linkEntity);
  }

  // Particle emitters
  for (uint64_t emitterIndex = 0; emitterIndex < _link->ParticleEmitterCount();
       ++emitterIndex)
  {
    auto emitter = _link->ParticleEmitterByIndex(emitterIndex);
    auto emitterEntity = this->CreateEntities(emitter);

    this->SetParent(emitterEntity, linkEntity);
  }

  // Projectors
  for (uint64_t projectorIndex = 0; projectorIndex < _link->ProjectorCount();
       ++projectorIndex)
  {
    auto projector = _link->ProjectorByIndex(projectorIndex);
    auto projectorEntity = this->CreateEntities(projector);

    this->SetParent(projectorEntity, linkEntity);
  }


  return linkEntity;
}

//////////////////////////////////////////////////
Entity SdfEntityCreator::CreateEntities(const sdf::Joint *_joint)
{
  return this->CreateEntities(_joint, false);
}

//////////////////////////////////////////////////
Entity SdfEntityCreator::CreateEntities(const sdf::Joint *_joint,
    bool _resolved)
{
  GZ_PROFILE("SdfEntityCreator::CreateEntities(sdf::Joint)");

  // Entity
  Entity jointEntity = this->dataPtr->ecm->CreateEntity();

  // Components
  this->dataPtr->ecm->CreateComponent(jointEntity,
      components::Joint());
  this->dataPtr->ecm->CreateComponent(jointEntity,
      components::JointType(_joint->Type()));

  // Sensors
  for (uint64_t sensorIndex = 0; sensorIndex < _joint->SensorCount();
      ++sensorIndex)
  {
    auto sensor = _joint->SensorByIndex(sensorIndex);
    auto sensorEntity = this->CreateEntities(sensor);

    this->SetParent(sensorEntity, jointEntity);
  }

  if (_joint->Axis(0))
  {
    auto resolvedAxis = ResolveJointAxis(*_joint->Axis(0));
    if (!resolvedAxis)
    {
      gzerr << "Failed to resolve joint axis 0 for joint '" << _joint->Name()
             << "'" << std::endl;
      return kNullEntity;
    }

    this->dataPtr->ecm->CreateComponent(jointEntity,
        components::JointAxis(std::move(*resolvedAxis)));
  }

  if (_joint->Axis(1))
  {
    auto resolvedAxis = ResolveJointAxis(*_joint->Axis(1));
    if (!resolvedAxis)
    {
      gzerr << "Failed to resolve joint axis 1 for joint '" << _joint->Name()
             << "'" << std::endl;
      return kNullEntity;
    }

    this->dataPtr->ecm->CreateComponent(jointEntity,
        components::JointAxis2(std::move(*resolvedAxis)));
  }

  this->dataPtr->ecm->CreateComponent(jointEntity,
      components::Pose(ResolveSdfPose(_joint->SemanticPose())));
  this->dataPtr->ecm->CreateComponent(jointEntity ,
      components::Name(_joint->Name()));
  this->dataPtr->ecm->CreateComponent(jointEntity ,
      components::ThreadPitch(_joint->ThreadPitch()));


  std::string resolvedParentLinkName;
  if (_resolved)
  {
    resolvedParentLinkName = _joint->ParentName();
  }
  else
  {

    const auto resolveParentErrors =
      _joint->ResolveParentLink(resolvedParentLinkName);
    if (!resolveParentErrors.empty())
    {
      gzerr << "Failed to resolve parent link for joint '" << _joint->Name()
             << "' with parent name '" << _joint->ParentName() << "'"
             << std::endl;
      for (const auto &error : resolveParentErrors)
      {
        gzerr << error << std::endl;
      }

      return kNullEntity;
    }
  }
  this->dataPtr->ecm->CreateComponent(
      jointEntity, components::ParentLinkName(resolvedParentLinkName));

  std::string resolvedChildLinkName;
  if (_resolved)
  {
    resolvedChildLinkName = _joint->ChildName();
  }
  else
  {
    const auto resolveChildErrors =
      _joint->ResolveChildLink(resolvedChildLinkName);
    if (!resolveChildErrors.empty())
    {
      gzerr << "Failed to resolve child link for joint '" << _joint->Name()
             << "' with child name '" << _joint->ChildName() << "'"
             << std::endl;
      for (const auto &error : resolveChildErrors)
      {
        gzerr << error << std::endl;
      }

      return kNullEntity;
    }
  }

  this->dataPtr->ecm->CreateComponent(
      jointEntity, components::ChildLinkName(resolvedChildLinkName));

  return jointEntity;
}

//////////////////////////////////////////////////
Entity SdfEntityCreator::CreateEntities(const sdf::Visual *_visual)
{
  GZ_PROFILE("SdfEntityCreator::CreateEntities(sdf::Visual)");

  // Entity
  Entity visualEntity = this->dataPtr->ecm->CreateEntity();

  // Components
  this->dataPtr->ecm->CreateComponent(visualEntity, components::Visual());
  this->dataPtr->ecm->CreateComponent(visualEntity,
      components::Pose(ResolveSdfPose(_visual->SemanticPose())));
  this->dataPtr->ecm->CreateComponent(visualEntity,
      components::Name(_visual->Name()));
  this->dataPtr->ecm->CreateComponent(visualEntity,
      components::CastShadows(_visual->CastShadows()));
  this->dataPtr->ecm->CreateComponent(visualEntity,
      components::Transparency(_visual->Transparency()));
  this->dataPtr->ecm->CreateComponent(visualEntity,
      components::VisibilityFlags(_visual->VisibilityFlags()));

  if (_visual->HasLaserRetro())
  {
    this->dataPtr->ecm->CreateComponent(visualEntity,
        components::LaserRetro(_visual->LaserRetro()));
  }

  if (_visual->Geom())
  {
    this->dataPtr->ecm->CreateComponent(visualEntity,
        components::Geometry(*_visual->Geom()));
  }

  // \todo(louise) Populate with default material if undefined
  if (_visual->Material())
  {
    sdf::Material visualMaterial = *_visual->Material();
    if (!_visual->Material()->ScriptUri().empty())
    {
      gzwarn << "Gazebo does not support Ogre material scripts. See " <<
      "https://gazebosim.org/api/sim/8/migrationsdf.html#:~:text=Materials " <<
      "for details." << std::endl;
      std::string scriptUri = visualMaterial.ScriptUri();
      if (scriptUri != ServerPrivate::kClassicMaterialScriptUri)
      {
        gzwarn << "Custom material scripts are not supported."
          << std::endl;
      }
    }
    if (!_visual->Material()->ScriptName().empty())
    {
      std::string scriptName = visualMaterial.ScriptName();

      if ((scriptName.find("Gazebo/") == 0u))
      {
        gzwarn << "Using an internal gazebo.material to parse "
          << scriptName << std::endl;
        std::optional<MaterialParser::MaterialValues> parsed =
          this->dataPtr->materialParser.GetMaterialValues(scriptName);

        if(parsed.has_value())
        {
          visualMaterial.SetAmbient
            (parsed->ambient.value_or(visualMaterial.Ambient()));
          visualMaterial.SetDiffuse
            (parsed->diffuse.value_or(visualMaterial.Diffuse()));
          visualMaterial.SetSpecular
            (parsed->specular.value_or(visualMaterial.Specular()));
        }
        else
        {
          gzwarn << "Material " << scriptName <<
            " not recognized or supported, using default." << std::endl;
        }
      }
    }
    this->dataPtr->ecm->CreateComponent(visualEntity,
        components::Material(visualMaterial));
  }

  // store the plugin in a component
  if (!_visual->Plugins().empty())
  {
    this->dataPtr->ecm->CreateComponent(visualEntity,
        components::SystemPluginInfo(
          convert<msgs::Plugin_V>(_visual->Plugins())));
  }
  // Deprecate this in Garden
  if (_visual->Element())
  {
    sdf::ElementPtr pluginElem = _visual->Element()->FindElement("plugin");
    if (pluginElem)
    {
      this->dataPtr->ecm->CreateComponent(visualEntity,
          components::VisualPlugin(pluginElem));
    }
  }

  // Keep track of visuals so we can load their plugins after loading the
  // entire model and having its full scoped name.
  if (!_visual->Plugins().empty())
    this->dataPtr->newVisuals[visualEntity] = _visual->Plugins();

  return visualEntity;
}

//////////////////////////////////////////////////
Entity SdfEntityCreator::CreateEntities(const sdf::ParticleEmitter *_emitter)
{
  GZ_PROFILE("SdfEntityCreator::CreateEntities(sdf::ParticleEmitter)");

  // Entity
  Entity emitterEntity = this->dataPtr->ecm->CreateEntity();

  // Components
  this->dataPtr->ecm->CreateComponent(emitterEntity,
      components::ParticleEmitter(convert<msgs::ParticleEmitter>(*_emitter)));
  this->dataPtr->ecm->CreateComponent(emitterEntity,
      components::Pose(ResolveSdfPose(_emitter->SemanticPose())));
  this->dataPtr->ecm->CreateComponent(emitterEntity,
      components::Name(_emitter->Name()));

  return emitterEntity;
}

//////////////////////////////////////////////////
Entity SdfEntityCreator::CreateEntities(const sdf::Projector *_projector)
{
  GZ_PROFILE("SdfEntityCreator::CreateEntities(sdf::Projector)");

  // Entity
  Entity projectorEntity = this->dataPtr->ecm->CreateEntity();

  // Components
  this->dataPtr->ecm->CreateComponent(projectorEntity,
      components::Projector(*_projector));
  this->dataPtr->ecm->CreateComponent(projectorEntity,
      components::Pose(ResolveSdfPose(_projector->SemanticPose())));
  this->dataPtr->ecm->CreateComponent(projectorEntity,
      components::Name(_projector->Name()));

  return projectorEntity;
}

//////////////////////////////////////////////////
Entity SdfEntityCreator::CreateEntities(const sdf::Collision *_collision)
{
  GZ_PROFILE("SdfEntityCreator::CreateEntities(sdf::Collision)");

  // Entity
  Entity collisionEntity = this->dataPtr->ecm->CreateEntity();

  // Components
  this->dataPtr->ecm->CreateComponent(collisionEntity,
      components::Collision());
  this->dataPtr->ecm->CreateComponent(collisionEntity,
      components::Pose(ResolveSdfPose(_collision->SemanticPose())));
  this->dataPtr->ecm->CreateComponent(collisionEntity,
      components::Name(_collision->Name()));

  if (_collision->Geom())
  {
    this->dataPtr->ecm->CreateComponent(collisionEntity,
        components::Geometry(*_collision->Geom()));
  }

  this->dataPtr->ecm->CreateComponent(collisionEntity,
      components::CollisionElement(*_collision));

  return collisionEntity;
}

//////////////////////////////////////////////////
Entity SdfEntityCreator::CreateEntities(const sdf::Sensor *_sensor)
{
  GZ_PROFILE("SdfEntityCreator::CreateEntities(sdf::Sensor)");

  // Entity
  Entity sensorEntity = this->dataPtr->ecm->CreateEntity();

  // Components
  this->dataPtr->ecm->CreateComponent(sensorEntity,
      components::Sensor());
  this->dataPtr->ecm->CreateComponent(sensorEntity,
      components::Pose(ResolveSdfPose(_sensor->SemanticPose())));
  this->dataPtr->ecm->CreateComponent(sensorEntity,
      components::Name(_sensor->Name()));

  if (_sensor->Type() == sdf::SensorType::CAMERA)
  {
    this->dataPtr->ecm->CreateComponent(sensorEntity,
        components::Camera(*_sensor));
  }
  else if (_sensor->Type() == sdf::SensorType::GPU_LIDAR)
  {
    this->dataPtr->ecm->CreateComponent(sensorEntity,
        components::GpuLidar(*_sensor));
  }
  else if (_sensor->Type() == sdf::SensorType::LIDAR)
  {
    // \todo(anyone) Implement CPU-based lidar
    // this->dataPtr->ecm->CreateComponent(sensorEntity,
    //     components::Lidar(*_sensor));
    gzwarn << "Sensor type LIDAR not supported yet. Try using"
      << "a GPU LIDAR instead." << std::endl;
  }
  else if (_sensor->Type() == sdf::SensorType::DEPTH_CAMERA)
  {
    this->dataPtr->ecm->CreateComponent(sensorEntity,
        components::DepthCamera(*_sensor));
  }
  else if (_sensor->Type() == sdf::SensorType::RGBD_CAMERA)
  {
    this->dataPtr->ecm->CreateComponent(sensorEntity,
        components::RgbdCamera(*_sensor));
  }
  else if (_sensor->Type() == sdf::SensorType::THERMAL_CAMERA)
  {
    this->dataPtr->ecm->CreateComponent(sensorEntity,
        components::ThermalCamera(*_sensor));
  }
  else if (_sensor->Type() == sdf::SensorType::SEGMENTATION_CAMERA)
  {
    this->dataPtr->ecm->CreateComponent(sensorEntity,
        components::SegmentationCamera(*_sensor));
  }
  else if (_sensor->Type() == sdf::SensorType::BOUNDINGBOX_CAMERA)
  {
    this->dataPtr->ecm->CreateComponent(sensorEntity,
        components::BoundingBoxCamera(*_sensor));
  }
  else if (_sensor->Type() == sdf::SensorType::WIDE_ANGLE_CAMERA)
  {
    this->dataPtr->ecm->CreateComponent(sensorEntity,
        components::WideAngleCamera(*_sensor));
  }
  else if (_sensor->Type() == sdf::SensorType::AIR_PRESSURE)
  {
    this->dataPtr->ecm->CreateComponent(sensorEntity,
        components::AirPressureSensor(*_sensor));

    // create components to be filled by physics
    this->dataPtr->ecm->CreateComponent(sensorEntity,
        components::WorldPose(math::Pose3d::Zero));
  }
  else if (_sensor->Type() == sdf::SensorType::AIR_SPEED)
  {
    this->dataPtr->ecm->CreateComponent(sensorEntity,
        components::AirSpeedSensor(*_sensor));

    // create components to be filled by physics
    this->dataPtr->ecm->CreateComponent(sensorEntity,
        components::WorldPose(math::Pose3d::Zero));
    this->dataPtr->ecm->CreateComponent(sensorEntity,
        components::WorldLinearVelocity(math::Vector3d::Zero));
    this->dataPtr->ecm->CreateComponent(sensorEntity,
        components::WorldAngularVelocity(math::Vector3d::Zero));
  }
  else if (_sensor->Type() == sdf::SensorType::ALTIMETER)
  {
    this->dataPtr->ecm->CreateComponent(sensorEntity,
        components::Altimeter(*_sensor));

    // create components to be filled by physics
    this->dataPtr->ecm->CreateComponent(sensorEntity,
        components::WorldPose(math::Pose3d::Zero));
    this->dataPtr->ecm->CreateComponent(sensorEntity,
        components::WorldLinearVelocity(math::Vector3d::Zero));
  }
  else if (_sensor->Type() == sdf::SensorType::GPS ||
           _sensor->Type() == sdf::SensorType::NAVSAT)
  {
    this->dataPtr->ecm->CreateComponent(sensorEntity,
            components::NavSat(*_sensor));

    // Create components to be filled by physics.
    this->dataPtr->ecm->CreateComponent(sensorEntity,
        components::WorldLinearVelocity(math::Vector3d::Zero));
  }
  else if (_sensor->Type() == sdf::SensorType::IMU)
  {
    this->dataPtr->ecm->CreateComponent(sensorEntity,
            components::Imu(*_sensor));

    // create components to be filled by physics
    this->dataPtr->ecm->CreateComponent(sensorEntity,
            components::WorldPose(math::Pose3d::Zero));
    this->dataPtr->ecm->CreateComponent(sensorEntity,
            components::AngularVelocity(math::Vector3d::Zero));
    this->dataPtr->ecm->CreateComponent(sensorEntity,
            components::LinearAcceleration(math::Vector3d::Zero));
  }
  else if (_sensor->Type() == sdf::SensorType::FORCE_TORQUE)
  {
    this->dataPtr->ecm->CreateComponent(sensorEntity,
        components::ForceTorque(*_sensor));
  }
  else if (_sensor->Type() == sdf::SensorType::LOGICAL_CAMERA)
  {
    auto elem = _sensor->Element();

    this->dataPtr->ecm->CreateComponent(sensorEntity,
        components::LogicalCamera(elem));

    // create components to be filled by physics
    this->dataPtr->ecm->CreateComponent(sensorEntity,
        components::WorldPose(math::Pose3d::Zero));
  }
  else if (_sensor->Type() == sdf::SensorType::MAGNETOMETER)
  {
    this->dataPtr->ecm->CreateComponent(sensorEntity,
        components::Magnetometer(*_sensor));

    // create components to be filled by physics
    this->dataPtr->ecm->CreateComponent(sensorEntity,
        components::WorldPose(math::Pose3d::Zero));
  }
  else if (_sensor->Type() == sdf::SensorType::CONTACT)
  {
    auto elem = _sensor->Element();

    this->dataPtr->ecm->CreateComponent(sensorEntity,
            components::ContactSensor(elem));
    // We will let the contact system create the necessary components for
    // physics to populate.
  }
  else if (_sensor->Type() == sdf::SensorType::CUSTOM)
  {
    auto elem = _sensor->Element();
    this->dataPtr->ecm->CreateComponent(sensorEntity,
            components::CustomSensor(*_sensor));
  }
  else
  {
    gzwarn << "Sensor type [" << static_cast<int>(_sensor->Type())
            << "] not supported yet." << std::endl;
  }

  // Keep track of sensors so we can load their plugins after loading the entire
  // model and having its full scoped name.
  if (!_sensor->Plugins().empty())
    this->dataPtr->newSensors[sensorEntity] = _sensor->Plugins();

  return sensorEntity;
}

//////////////////////////////////////////////////
void SdfEntityCreator::RequestRemoveEntity(Entity _entity, bool _recursive)
{
  // Leave children parentless
  if (!_recursive)
  {
    auto childEntities = this->dataPtr->ecm->ChildrenByComponents(_entity,
        components::ParentEntity(_entity));
    for (const auto childEntity : childEntities)
    {
      this->dataPtr->ecm->RemoveComponent<components::ParentEntity>(
          childEntity);
    }
  }

  this->dataPtr->ecm->RequestRemoveEntity(_entity, _recursive);
}

//////////////////////////////////////////////////
void SdfEntityCreator::SetParent(Entity _child, Entity _parent)
{
  // TODO(louise) Figure out a way to avoid duplication while keeping all
  // state in components and also keeping a convenient graph in the ECM
  this->dataPtr->ecm->SetParentEntity(_child, _parent);
  this->dataPtr->ecm->CreateComponent(_child,
      components::ParentEntity(_parent));
}<|MERGE_RESOLUTION|>--- conflicted
+++ resolved
@@ -321,11 +321,6 @@
   this->dataPtr->eventManager->Emit<events::LoadSdfPlugins>(_worldEntity,
       _world->Plugins());
 
-  GZ_UTILS_WARN_IGNORE__DEPRECATED_DECLARATION
-  this->dataPtr->eventManager->Emit<events::LoadPlugins>(_worldEntity,
-        _world->ToElement());
-  GZ_UTILS_WARN_RESUME__DEPRECATED_DECLARATION
-
   // Models
   for (uint64_t modelIndex = 0; modelIndex < _world->ModelCount();
       ++modelIndex)
@@ -447,16 +442,6 @@
   // Store the world's SDF DOM to be used when saving the world to file
   this->dataPtr->ecm->CreateComponent(
       _worldEntity, components::WorldSdf(*_world));
-<<<<<<< HEAD
-
-  // Load world plugins first.
-  this->dataPtr->eventManager->Emit<events::LoadSdfPlugins>(_worldEntity,
-      _world->Plugins());
-
-  // Load model plugins after the world plugin.
-  this->LoadModelPlugins();
-=======
->>>>>>> 6a7c75d6
 }
 
 //////////////////////////////////////////////////
