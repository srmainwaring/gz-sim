--- conflicted
+++ resolved
@@ -16,9 +16,6 @@
 */
 
 #include <gtest/gtest.h>
-#include <algorithm>
-#include <string>
-#include <vector>
 #include <ignition/common/Console.hh>
 #include <sdf/Box.hh>
 #include <sdf/Cylinder.hh>
@@ -1059,8 +1056,6 @@
       return true;
     });
   EXPECT_EQ(2u, visualCount);
-<<<<<<< HEAD
-=======
 }
 
 template <typename... Ts>
@@ -1120,5 +1115,4 @@
   EXPECT_EQ(0u, erasedCount<components::Link>(ecm));
   EXPECT_EQ(0u, erasedCount<components::Collision>(ecm));
   EXPECT_EQ(0u, erasedCount<components::Visual>(ecm));
->>>>>>> 072ee0af
 }