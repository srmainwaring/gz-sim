/*
 * Copyright (C) 2018 Open Source Robotics Foundation
 *
 * Licensed under the Apache License, Version 2.0 (the "License");
 * you may not use this file except in compliance with the License.
 * You may obtain a copy of the License at
 *
 *     http://www.apache.org/licenses/LICENSE-2.0
 *
 * Unless required by applicable law or agreed to in writing, software
 * distributed under the License is distributed on an "AS IS" BASIS,
 * WITHOUT WARRANTIES OR CONDITIONS OF ANY KIND, either express or implied.
 * See the License for the specific language governing permissions and
 * limitations under the License.
 *
*/

#include <gtest/gtest.h>

#include <sdf/Root.hh>
#include <sdf/World.hh>

#include <gz/common/Filesystem.hh>
#include "gz/sim/System.hh"
#include "gz/sim/SystemLoader.hh"

#include "test_config.hh"  // NOLINT(build/include)

using namespace gz;
using namespace sim;

#ifdef _WIN32
  constexpr const char *kPluginDir = "bin";
#else
  constexpr const char *kPluginDir = "lib";
#endif
/////////////////////////////////////////////////
TEST(SystemLoader, Constructor)
{
<<<<<<< HEAD
  sim::SystemLoader sm;

  // Add test plugin to path (referenced in config)
  auto testBuildPath = gz::common::joinPaths(
      std::string(PROJECT_BINARY_PATH), "lib");
  sm.AddSystemPluginPath(testBuildPath);

  sdf::Root root;
  root.LoadSdfString(std::string("<?xml version='1.0'?><sdf version='1.6'>"
      "<world name='default'>"
      "<plugin filename='libgz-sim") +
      GZ_SIM_MAJOR_VERSION_STR + "-physics-system.so' "
      "name='gz::sim::systems::Physics'></plugin>"
=======
  // Add test plugin to path (referenced in config)
  auto testBuildPath = common::joinPaths(
      std::string(PROJECT_BINARY_PATH), kPluginDir);

  sdf::Root root;
  root.LoadSdfString(std::string("<?xml version='1.0'?><sdf version='1.6'>"
      "<world name='default'>") +
      "<plugin filename='libignition-gazebo" +
      IGNITION_GAZEBO_MAJOR_VERSION_STR + "-user-commands-system.so' "
      "name='gz::sim::systems::UserCommands'></plugin>"
      "<plugin filename='ignition-gazebo" +
      IGNITION_GAZEBO_MAJOR_VERSION_STR + "-user-commands-system' "
      "name='gz::sim::systems::UserCommands'></plugin>"
      "<plugin filename='ignition-gazebo-user-commands-system' "
      "name='gz::sim::systems::UserCommands'></plugin>"
      "<plugin filename='libgz-sim" +
      IGNITION_GAZEBO_MAJOR_VERSION_STR + "-user-commands-system.so' "
      "name='gz::sim::systems::UserCommands'></plugin>"
      "<plugin filename='gz-sim" +
      IGNITION_GAZEBO_MAJOR_VERSION_STR + "-user-commands-system' "
      "name='gz::sim::systems::UserCommands'></plugin>"
      "<plugin filename='gz-sim-user-commands-system' "
      "name='gz::sim::systems::UserCommands'></plugin>"
>>>>>>> a00e3775
      "</world></sdf>");
  ASSERT_NE(root.WorldByIndex(0), nullptr);
  auto worldElem = root.WorldByIndex(0)->Element();
  if (worldElem->HasElement("plugin")) {
    sdf::ElementPtr pluginElem = worldElem->GetElement("plugin");
    while (pluginElem)
    {
      gz::sim::SystemLoader sm;
      sm.AddSystemPluginPath(testBuildPath);
      sdf::Plugin plugin;
      plugin.Load(pluginElem);
      auto system = sm.LoadPlugin(plugin);
      ASSERT_TRUE(system.has_value());
      pluginElem = pluginElem->GetNextElement("plugin");
    }
  }
}
/////////////////////////////////////////////////
TEST(SystemLoader, FromPluginPathEnv)
{
  sdf::Root root;
  root.LoadSdfString(R"(<?xml version='1.0'?>
    <sdf version='1.6'>
      <world name='default'>
        <plugin filename='MockSystem' name='gz::sim::MockSystem'/>
      </world>
    </sdf>)");

  ASSERT_NE(root.WorldCount(), 0u);
  auto world = root.WorldByIndex(0);
  ASSERT_TRUE(world != nullptr);
  ASSERT_FALSE(world->Plugins().empty());
  auto plugin = world->Plugins()[0];

  {
    gz::sim::SystemLoader sm;
    auto system = sm.LoadPlugin(plugin);
    EXPECT_FALSE(system.has_value());
  }

  const auto libPath = common::joinPaths(PROJECT_BINARY_PATH, kPluginDir);

  {
    common::setenv("IGN_GAZEBO_SYSTEM_PLUGIN_PATH", libPath.c_str());

    gz::sim::SystemLoader sm;
    auto system = sm.LoadPlugin(plugin);
    EXPECT_TRUE(system.has_value());
    EXPECT_TRUE(common::unsetenv("IGN_GAZEBO_SYSTEM_PLUGIN_PATH"));
  }
  {
    common::setenv("GZ_SIM_SYSTEM_PLUGIN_PATH", libPath.c_str());

    gz::sim::SystemLoader sm;
    auto system = sm.LoadPlugin(plugin);
    EXPECT_TRUE(system.has_value());
    EXPECT_TRUE(common::unsetenv("GZ_SIM_SYSTEM_PLUGIN_PATH"));
  }
}

/////////////////////////////////////////////////
TEST(SystemLoader, EmptyNames)
{
  sim::SystemLoader sm;
  sdf::Plugin plugin;
  ::testing::internal::CaptureStderr();
  auto system = sm.LoadPlugin(plugin);
  ASSERT_FALSE(system.has_value());
  auto output = ::testing::internal::GetCapturedStderr();
  EXPECT_NE(std::string::npos, output.find("empty argument"));
}

/////////////////////////////////////////////////
TEST(SystemLoader, PluginPaths)
{
  SystemLoader sm;

  // verify that there should exist some default paths
  std::list<std::string> paths = sm.PluginPaths();
  unsigned int pathCount = paths.size();
  EXPECT_LT(0u, pathCount);

  // Add test path and verify that the loader now contains this path
  auto testBuildPath = common::joinPaths(
      std::string(PROJECT_BINARY_PATH), "lib/");
  sm.AddSystemPluginPath(testBuildPath);
  paths = sm.PluginPaths();

  // Number of paths should increase by 1
  EXPECT_EQ(pathCount + 1, paths.size());

  // verify newly added paths exists
  bool hasPath = false;
  for (const auto &s : paths)
  {
    // the returned path string may not be exact match due to extra '/'
    // appended at the end of the string. So use absPath to compare paths
    if (common::absPath(s) == common::absPath(testBuildPath))
    {
      hasPath = true;
      break;
    }
  }
  EXPECT_TRUE(hasPath);
}

/////////////////////////////////////////////////
TEST(SystemLoader, BadLibraryPath)
{
  sim::SystemLoader sm;

  // Add test plugin to path (referenced in config)
  auto testBuildPath = gz::common::joinPaths(
      std::string(PROJECT_BINARY_PATH), "lib");
  sm.AddSystemPluginPath(testBuildPath);

  sdf::Root root;
  root.LoadSdfString(std::string("<?xml version='1.0'?><sdf version='1.6'>"
      "<world name='default'>"
      "<plugin filename='foo.so'"
      "name='gz::sim::systems::Physics'></plugin>"
      "</world></sdf>"));

  auto worldElem = root.WorldByIndex(0)->Element();
  if (worldElem->HasElement("plugin")) {
    sdf::ElementPtr pluginElem = worldElem->GetElement("plugin");
    while (pluginElem)
    {
      ::testing::internal::CaptureStderr();
      sdf::Plugin plugin;
      plugin.Load(pluginElem);
      auto system = sm.LoadPlugin(plugin);
      ASSERT_FALSE(system.has_value());
      auto output = ::testing::internal::GetCapturedStderr();
      EXPECT_NE(std::string::npos,
          output.find("Could not find shared library")) << output.c_str();
      pluginElem = pluginElem->GetNextElement("plugin");
    }
  }
}

/////////////////////////////////////////////////
TEST(SystemLoader, BadPluginName)
{
  sim::SystemLoader sm;

  // Add test plugin to path (referenced in config)
  auto testBuildPath = gz::common::joinPaths(
      std::string(PROJECT_BINARY_PATH), "lib");
  sm.AddSystemPluginPath(testBuildPath);

  sdf::Root root;
  root.LoadSdfString(std::string("<?xml version='1.0'?><sdf version='1.6'>"
      "<world name='default'>"
      "<plugin filename='libgz-sim") +
      GZ_SIM_MAJOR_VERSION_STR + "-physics-system.so' "
      "name='gz::sim::systems::Foo'></plugin>"
      "</world></sdf>");

  auto worldElem = root.WorldByIndex(0)->Element();
  if (worldElem->HasElement("plugin")) {
    sdf::ElementPtr pluginElem = worldElem->GetElement("plugin");
    while (pluginElem)
    {
      ::testing::internal::CaptureStderr();
      sdf::Plugin plugin;
      plugin.Load(pluginElem);
      auto system = sm.LoadPlugin(plugin);
      ASSERT_FALSE(system.has_value());
      auto output = ::testing::internal::GetCapturedStderr();
      EXPECT_NE(std::string::npos,
          output.find("library does not contain")) << output.c_str();
      pluginElem = pluginElem->GetNextElement("plugin");
    }
  }
}<|MERGE_RESOLUTION|>--- conflicted
+++ resolved
@@ -37,45 +37,21 @@
 /////////////////////////////////////////////////
 TEST(SystemLoader, Constructor)
 {
-<<<<<<< HEAD
-  sim::SystemLoader sm;
-
   // Add test plugin to path (referenced in config)
   auto testBuildPath = gz::common::joinPaths(
-      std::string(PROJECT_BINARY_PATH), "lib");
-  sm.AddSystemPluginPath(testBuildPath);
-
-  sdf::Root root;
-  root.LoadSdfString(std::string("<?xml version='1.0'?><sdf version='1.6'>"
-      "<world name='default'>"
-      "<plugin filename='libgz-sim") +
-      GZ_SIM_MAJOR_VERSION_STR + "-physics-system.so' "
-      "name='gz::sim::systems::Physics'></plugin>"
-=======
-  // Add test plugin to path (referenced in config)
-  auto testBuildPath = common::joinPaths(
       std::string(PROJECT_BINARY_PATH), kPluginDir);
 
   sdf::Root root;
   root.LoadSdfString(std::string("<?xml version='1.0'?><sdf version='1.6'>"
       "<world name='default'>") +
-      "<plugin filename='libignition-gazebo" +
-      IGNITION_GAZEBO_MAJOR_VERSION_STR + "-user-commands-system.so' "
-      "name='gz::sim::systems::UserCommands'></plugin>"
-      "<plugin filename='ignition-gazebo" +
-      IGNITION_GAZEBO_MAJOR_VERSION_STR + "-user-commands-system' "
-      "name='gz::sim::systems::UserCommands'></plugin>"
-      "<plugin filename='ignition-gazebo-user-commands-system' "
-      "name='gz::sim::systems::UserCommands'></plugin>"
       "<plugin filename='libgz-sim" +
-      IGNITION_GAZEBO_MAJOR_VERSION_STR + "-user-commands-system.so' "
+      GZ_SIM_MAJOR_VERSION_STR + "-user-commands-system.so' "
       "name='gz::sim::systems::UserCommands'></plugin>"
       "<plugin filename='gz-sim" +
-      IGNITION_GAZEBO_MAJOR_VERSION_STR + "-user-commands-system' "
+      GZ_SIM_MAJOR_VERSION_STR + "-user-commands-system' "
       "name='gz::sim::systems::UserCommands'></plugin>"
       "<plugin filename='gz-sim-user-commands-system' "
       "name='gz::sim::systems::UserCommands'></plugin>"
->>>>>>> a00e3775
       "</world></sdf>");
   ASSERT_NE(root.WorldByIndex(0), nullptr);
   auto worldElem = root.WorldByIndex(0)->Element();
