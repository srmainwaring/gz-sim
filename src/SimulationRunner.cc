--- conflicted
+++ resolved
@@ -15,14 +15,9 @@
  *
 */
 
-#include <vector>
-
 #include <sdf/Collision.hh>
-<<<<<<< HEAD
 #include <sdf/Joint.hh>
-=======
 #include <sdf/Light.hh>
->>>>>>> c0c7a6e9
 #include <sdf/Link.hh>
 #include <sdf/Model.hh>
 #include <sdf/Physics.hh>
@@ -36,13 +31,10 @@
 #include "ignition/gazebo/components/ChildLinkName.hh"
 #include "ignition/gazebo/components/Geometry.hh"
 #include "ignition/gazebo/components/Inertial.hh"
-<<<<<<< HEAD
 #include "ignition/gazebo/components/Joint.hh"
 #include "ignition/gazebo/components/JointAxis.hh"
 #include "ignition/gazebo/components/JointType.hh"
-=======
 #include "ignition/gazebo/components/Light.hh"
->>>>>>> c0c7a6e9
 #include "ignition/gazebo/components/Link.hh"
 #include "ignition/gazebo/components/Material.hh"
 #include "ignition/gazebo/components/Model.hh"
@@ -491,6 +483,7 @@
             components::ParentEntity(linkEntity));
       }
     }
+
     // Joints
     for (uint64_t jointIndex = 0; jointIndex < model->JointCount();
         ++jointIndex)
