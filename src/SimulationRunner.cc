--- conflicted
+++ resolved
@@ -100,38 +100,11 @@
       static_cast<int>(this->stepSize.count() / desiredRtf));
 
   // Create entities and components
-  auto worldEntity = this->CreateEntities(_world, _systemManager);
+  this->CreateEntities(_world);
 
   this->pauseConn = this->eventMgr.Connect<events::Pause>(
       std::bind(&SimulationRunner::SetPaused, this, std::placeholders::_1));
 
-<<<<<<< HEAD
-  auto element = _world->Element();
-
-  // Load System plugins.
-  if (element->HasElement("plugin"))
-  {
-    sdf::ElementPtr pluginElem = element->GetElement("plugin");
-    while (pluginElem)
-    {
-      auto system = _systemManager.LoadPlugin(pluginElem);
-      if (system)
-      {
-        auto systemConfig = system.value()->QueryInterface<ISystemConfigure>();
-        if (systemConfig != nullptr)
-        {
-          systemConfig->Configure(worldEntity, pluginElem,
-                                  this->entityCompMgr,
-                                  this->eventMgr);
-        }
-        this->AddSystem(system.value());
-      }
-      pluginElem = pluginElem->GetNextElement("plugin");
-    }
-  }
-
-=======
->>>>>>> 64a30b0f
   // World control
   this->node.Advertise("/world/" + this->worldName + "/control",
         &SimulationRunner::OnWorldControl, this);
@@ -362,12 +335,7 @@
 }
 
 //////////////////////////////////////////////////
-<<<<<<< HEAD
-EntityId SimulationRunner::CreateEntities(const sdf::World *_world,
-    SystemManager &_systemManager)
-=======
 EntityId SimulationRunner::CreateEntities(const sdf::World *_world)
->>>>>>> 64a30b0f
 {
   // World entity
   EntityId worldEntity = this->entityCompMgr.CreateEntity();
@@ -497,42 +465,6 @@
         components::ParentEntity(linkEntity));
   }
 
-<<<<<<< HEAD
-      this->entityCompMgr.CreateComponent(jointEntity,
-          components::Pose(joint->Pose()));
-      this->entityCompMgr.CreateComponent(jointEntity ,
-          components::Name(joint->Name()));
-      this->entityCompMgr.CreateComponent(jointEntity ,
-          components::ThreadPitch(joint->ThreadPitch()));
-      this->entityCompMgr.CreateComponent(jointEntity,
-          components::ParentEntity(modelEntity));
-      this->entityCompMgr.CreateComponent(jointEntity,
-          components::ParentLinkName(joint->ParentLinkName()));
-      this->entityCompMgr.CreateComponent(jointEntity,
-          components::ChildLinkName(joint->ChildLinkName()));
-    }
-
-    // Model plugins
-    auto elem = model->Element();
-    if (elem->HasElement("plugin"))
-    {
-      auto pluginElem = elem->GetElement("plugin");
-
-      // Load plugin passing it the model entity
-      auto system = _systemManager.LoadPlugin(pluginElem);
-      if (system)
-      {
-        auto systemConfig = system.value()->QueryInterface<ISystemConfigure>();
-        if (systemConfig != nullptr)
-        {
-          systemConfig->Configure(modelEntity, pluginElem,
-                                  this->entityCompMgr,
-                                  this->eventMgr);
-        }
-        this->AddSystem(system.value());
-      }
-    }
-=======
   // Collisions
   for (uint64_t collisionIndex = 0; collisionIndex < _link->CollisionCount();
       ++collisionIndex)
@@ -542,7 +474,6 @@
 
     this->entityCompMgr.CreateComponent(collisionEntity,
         components::ParentEntity(linkEntity));
->>>>>>> 64a30b0f
   }
 
   // Lights
@@ -673,8 +604,6 @@
     }
     pluginElem = pluginElem->GetNextElement("plugin");
   }
-
-  return worldEntity;
 }
 
 /////////////////////////////////////////////////
