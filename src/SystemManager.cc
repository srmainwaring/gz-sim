--- conflicted
+++ resolved
@@ -150,15 +150,9 @@
 
 //////////////////////////////////////////////////
 std::optional<SystemPluginPtr> SystemManager::LoadPlugin(
-<<<<<<< HEAD
-    const std::string &_filename,
-    const std::string &_name,
-    sdf::ElementPtr _sdf)
-=======
   const std::string &_filename,
   const std::string &_name,
   sdf::ElementPtr _sdf)
->>>>>>> 90ae9006
 {
   ignition::plugin::PluginPtr plugin;
 
