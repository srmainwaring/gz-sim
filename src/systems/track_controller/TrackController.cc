--- conflicted
+++ resolved
@@ -91,13 +91,8 @@
   /// \param[in] _frictionDirection First friction direction (in world coords).
   /// \return The computed contact surface speed.
   public: double ComputeSurfaceMotion(
-<<<<<<< HEAD
-    double _beltSpeed, const gz::math::Vector3d &_beltDirection,
-    const gz::math::Vector3d &_frictionDirection);
-=======
     double _beltSpeed, const math::Vector3d &_beltDirection,
     const math::Vector3d &_frictionDirection);
->>>>>>> 216d5a51
 
   /// \brief Compute the first friction direction of the contact surface.
   /// \param[in] _centerOfRotation The point around which the track circles (
@@ -105,19 +100,11 @@
   /// \param[in] _contactWorldPosition Position of the contact point.
   /// \param[in] _contactNormal Normal of the contact surface (in world coords).
   /// \param[in] _beltDirection Direction of the belt (in world coords).
-<<<<<<< HEAD
-  public: gz::math::Vector3d ComputeFrictionDirection(
-    const gz::math::Vector3d &_centerOfRotation,
-    const gz::math::Vector3d &_contactWorldPosition,
-    const gz::math::Vector3d &_contactNormal,
-    const gz::math::Vector3d &_beltDirection);
-=======
   public: math::Vector3d ComputeFrictionDirection(
     const math::Vector3d &_centerOfRotation,
     const math::Vector3d &_contactWorldPosition,
     const math::Vector3d &_contactNormal,
     const math::Vector3d &_beltDirection);
->>>>>>> 216d5a51
 
   /// \brief Name of the link to which the track is attached.
   public: std::string linkName;
@@ -355,32 +342,13 @@
   if (this->dataPtr->debug)
   {
     this->dataPtr->debugMarker.set_ns(this->dataPtr->linkName + "/friction");
-<<<<<<< HEAD
-    this->dataPtr->debugMarker.set_action(gz::msgs::Marker::ADD_MODIFY);
-    this->dataPtr->debugMarker.set_type(gz::msgs::Marker::BOX);
-    this->dataPtr->debugMarker.set_visibility(gz::msgs::Marker::GUI);
-=======
     this->dataPtr->debugMarker.set_action(msgs::Marker::ADD_MODIFY);
     this->dataPtr->debugMarker.set_type(msgs::Marker::BOX);
     this->dataPtr->debugMarker.set_visibility(msgs::Marker::GUI);
->>>>>>> 216d5a51
     this->dataPtr->debugMarker.mutable_lifetime()->set_sec(0);
     this->dataPtr->debugMarker.mutable_lifetime()->set_nsec(4000000);
 
     // Set material properties
-<<<<<<< HEAD
-    gz::msgs::Set(
-      this->dataPtr->debugMarker.mutable_material()->mutable_ambient(),
-      gz::math::Color(0, 0, 1, 1));
-    gz::msgs::Set(
-      this->dataPtr->debugMarker.mutable_material()->mutable_diffuse(),
-      gz::math::Color(0, 0, 1, 1));
-
-    // Set marker scale
-    gz::msgs::Set(
-      this->dataPtr->debugMarker.mutable_scale(),
-      gz::math::Vector3d(0.3, 0.03, 0.03));
-=======
     msgs::Set(
       this->dataPtr->debugMarker.mutable_material()->mutable_ambient(),
       math::Color(0, 0, 1, 1));
@@ -392,7 +360,6 @@
     msgs::Set(
       this->dataPtr->debugMarker.mutable_scale(),
       math::Vector3d(0.3, 0.03, 0.03));
->>>>>>> 216d5a51
   }
 }
 
@@ -563,11 +530,7 @@
     p += rot.RotateVector(
       math::Vector3d::UnitX * this->debugMarker.scale().x() / 2);
 
-<<<<<<< HEAD
-    gz::msgs::Set(this->debugMarker.mutable_pose(), math::Pose3d(
-=======
     msgs::Set(this->debugMarker.mutable_pose(), math::Pose3d(
->>>>>>> 216d5a51
       p.X(), p.Y(), p.Z(), rot.Roll(), rot.Pitch(), rot.Yaw()));
     this->debugMarker.mutable_material()->mutable_diffuse()->set_r(
       surfaceMotion >= 0 ? 0.0f : 1.0f);
@@ -578,13 +541,8 @@
 
 //////////////////////////////////////////////////
 double TrackControllerPrivate::ComputeSurfaceMotion(
-<<<<<<< HEAD
-  const double _beltSpeed, const gz::math::Vector3d &_beltDirection,
-  const gz::math::Vector3d &_frictionDirection)
-=======
   const double _beltSpeed, const math::Vector3d &_beltDirection,
   const math::Vector3d &_frictionDirection)
->>>>>>> 216d5a51
 {
   // the dot product <beltDirection,fdir1> is the cosine of the angle they
   // form (because both are unit vectors)
@@ -595,19 +553,11 @@
 }
 
 //////////////////////////////////////////////////
-<<<<<<< HEAD
-gz::math::Vector3d TrackControllerPrivate::ComputeFrictionDirection(
-  const gz::math::Vector3d &_centerOfRotation,
-  const gz::math::Vector3d &_contactWorldPosition,
-  const gz::math::Vector3d &_contactNormal,
-  const gz::math::Vector3d &_beltDirection)
-=======
 math::Vector3d TrackControllerPrivate::ComputeFrictionDirection(
   const math::Vector3d &_centerOfRotation,
   const math::Vector3d &_contactWorldPosition,
   const math::Vector3d &_contactNormal,
   const math::Vector3d &_beltDirection)
->>>>>>> 216d5a51
 {
   if (_centerOfRotation.IsFinite())
   {
@@ -663,13 +613,8 @@
   this->hasNewCommand = true;
 }
 
-<<<<<<< HEAD
 GZ_ADD_PLUGIN(TrackController,
-                    gz::sim::System,
-=======
-IGNITION_ADD_PLUGIN(TrackController,
                     System,
->>>>>>> 216d5a51
                     TrackController::ISystemConfigure,
                     TrackController::ISystemPreUpdate)
 
