/*
 * Copyright (C) 2021 Open Source Robotics Foundation
 *
 * Licensed under the Apache License, Version 2.0 (the "License");
 * you may not use this file except in compliance with the License.
 * You may obtain a copy of the License at
 *
 *     http://www.apache.org/licenses/LICENSE-2.0
 *
 * Unless required by applicable law or agreed to in writing, software
 * distributed under the License is distributed on an "AS IS" BASIS,
 * WITHOUT WARRANTIES OR CONDITIONS OF ANY KIND, either express or implied.
 * See the License for the specific language governing permissions and
 * limitations under the License.
 *
 */
#include <memory>
#include <mutex>
#include <string>

#include <gz/msgs/double.pb.h>

#include <gz/math/Helpers.hh>

#include <gz/plugin/Register.hh>

#include <gz/transport/Node.hh>

<<<<<<< HEAD
#include "gz/sim/components/AngularVelocity.hh"
#include "gz/sim/components/ChildLinkName.hh"
#include "gz/sim/components/JointAxis.hh"
#include "gz/sim/components/JointVelocityCmd.hh"
#include "gz/sim/components/LinearVelocity.hh"
#include "gz/sim/components/Pose.hh"
#include "gz/sim/components/World.hh"
#include "gz/sim/Link.hh"
#include "gz/sim/Model.hh"
#include "gz/sim/Util.hh"
=======
#include "ignition/gazebo/components/AngularVelocity.hh"
#include "ignition/gazebo/components/BatterySoC.hh"
#include "ignition/gazebo/components/ChildLinkName.hh"
#include "ignition/gazebo/components/JointAxis.hh"
#include "ignition/gazebo/components/JointVelocityCmd.hh"
#include "ignition/gazebo/components/LinearVelocity.hh"
#include "ignition/gazebo/components/Pose.hh"
#include "ignition/gazebo/components/World.hh"
#include "ignition/gazebo/Link.hh"
#include "ignition/gazebo/Model.hh"
#include "ignition/gazebo/Util.hh"
>>>>>>> b26a5734

#include "Thruster.hh"

using namespace gz;
using namespace sim;
using namespace systems;

class gz::sim::systems::ThrusterPrivateData
{
  /// \brief The mode of operation
  public: enum OperationMode {
    /// \brief Takes in a force commmand and spins the propeller at an
    /// appropriate rate.
    ForceCmd = 0,
    /// \brief Takes in angular velocity commands in radians per second and
    /// calculates the appropriate force.
    AngVelCmd
  } opmode = OperationMode::ForceCmd;

  /// \brief Mutex for read/write access to class
  public: std::mutex mtx;

  /// \brief Thrust output by propeller in N
  public: double thrust = 0.0;

  /// \brief Desired propeller angular velocity in rad / s
  public: double propellerAngVel = 0.0;

  /// \brief Enabled or not
  public: bool enabled = true;

  /// \brief Model entity
  public: ignition::gazebo::Entity modelEntity;

  /// \brief The link entity which will spin
  public: Entity linkEntity;

  /// \brief Axis along which the propeller spins. Expressed in the joint
  /// frame. Addume this doesn't change during simulation.
  public: math::Vector3d jointAxis;

  /// \brief Joint pose in the child link frame. Assume this doesn't change
  /// during the simulation.
  public: math::Pose3d jointPose;

  /// \brief Propeller koint entity
  public: Entity jointEntity;

  /// \brief ignition node for handling transport
  public: transport::Node node;

  /// \brief Publisher for feedback of data
  public: transport::Node::Publisher pub;

  /// \brief The PID which controls the propeller. This isn't used if
  /// velocityControl is true.
  public: math::PID propellerController;

  /// \brief Velocity Control mode - this disables the propellerController
  /// and writes the angular velocity directly to the joint. default: false
  public: bool velocityControl = false;

  /// \brief Maximum input force [N] or angular velocity [rad/s] for the
  /// propellerController, default: 1000
  public: double cmdMax = 1000;

  /// \brief Minimum input force [N] or angular velocity [rad/s] for the
  /// propellerController, default: -1000
  public: double cmdMin = -1000;

  /// \brief Thrust coefficient relating the propeller angular velocity to the
  /// thrust
  public: double thrustCoefficient = 1;

  /// \brief Density of fluid in kgm^-3, default: 1000kgm^-3
  public: double fluidDensity = 1000;

  /// \brief Diameter of propeller in m, default: 0.02
  public: double propellerDiameter = 0.02;

<<<<<<< HEAD
  /// \brief callback for handling thrust update
  public: void OnCmdThrust(const gz::msgs::Double &_msg);

  /// \brief callback for handling angular velocity update
  public: void OnCmdAngVel(const gz::msgs::Double &_msg);
=======
  /// \brief Callback for handling thrust update
  public: void OnCmdThrust(const msgs::Double &_msg);
>>>>>>> b26a5734

  /// \brief Function which computes angular velocity from thrust
  /// \param[in] _thrust Thrust in N
  /// \return Angular velocity in rad/s
  public: double ThrustToAngularVec(double _thrust);

<<<<<<< HEAD
  /// \brief function which computers thrust from angular velocity
  /// \param[in] _angVel Angular Velocity in rad/s
  /// \return Thrust in Newtons
  public: double AngularVelToThrust(double _angVel);
=======
  /// \brief Returns a boolean if the battery has sufficient charge to continue
  /// \return True if battery is charged, false otherwise. If no battery found,
  /// returns true.
  public: bool HasSufficientBattery(const EntityComponentManager &_ecm) const;
>>>>>>> b26a5734
};

/////////////////////////////////////////////////
Thruster::Thruster():
  dataPtr(std::make_unique<ThrusterPrivateData>())
{
  // do nothing
}

/////////////////////////////////////////////////
void Thruster::Configure(
<<<<<<< HEAD
  const gz::sim::Entity &_entity,
  const std::shared_ptr<const sdf::Element> &_sdf,
  gz::sim::EntityComponentManager &_ecm,
  gz::sim::EventManager &/*_eventMgr*/)
{
  // Create model object, to access convenient functions
  auto model = gz::sim::Model(_entity);
=======
  const Entity &_entity,
  const std::shared_ptr<const sdf::Element> &_sdf,
  EntityComponentManager &_ecm,
  EventManager &/*_eventMgr*/)
{
  // Create model object, to access convenient functions
  this->dataPtr->modelEntity = _entity;
  auto model = Model(_entity);
>>>>>>> b26a5734
  auto modelName = model.Name(_ecm);

  // Get namespace
  std::string ns = modelName;
  if (_sdf->HasElement("namespace"))
  {
    ns = _sdf->Get<std::string>("namespace");
  }

  // Get joint name
  if (!_sdf->HasElement("joint_name"))
  {
    gzerr << "Missing <joint_name>. Plugin won't be initialized."
           << std::endl;
    return;
  }
  auto jointName = _sdf->Get<std::string>("joint_name");

  // Get thrust coefficient
  if (_sdf->HasElement("thrust_coefficient"))
  {
    this->dataPtr->thrustCoefficient = _sdf->Get<double>("thrust_coefficient");
  }

  // Get propeller diameter
  if (_sdf->HasElement("propeller_diameter"))
  {
    this->dataPtr->propellerDiameter = _sdf->Get<double>("propeller_diameter");
  }

  // Get fluid density, default to water otherwise
  if (_sdf->HasElement("fluid_density"))
  {
    this->dataPtr->fluidDensity = _sdf->Get<double>("fluid_density");
  }

  // Get the operation mode
  if (_sdf->HasElement("use_angvel_cmd"))
  {
    this->dataPtr->opmode = _sdf->Get<bool>("use_angvel_cmd") ?
      ThrusterPrivateData::OperationMode::AngVelCmd :
      ThrusterPrivateData::OperationMode::ForceCmd;
  }

  this->dataPtr->jointEntity = model.JointByName(_ecm, jointName);
  if (kNullEntity == this->dataPtr->jointEntity)
  {
    gzerr << "Failed to find joint [" << jointName << "] in model ["
           << modelName << "]. Plugin not initialized." << std::endl;
    return;
  }

  this->dataPtr->jointAxis =
    _ecm.Component<gz::sim::components::JointAxis>(
    this->dataPtr->jointEntity)->Data().Xyz();

  this->dataPtr->jointPose = _ecm.Component<components::Pose>(
      this->dataPtr->jointEntity)->Data();

  // Get link entity
  auto childLink =
      _ecm.Component<gz::sim::components::ChildLinkName>(
      this->dataPtr->jointEntity);
  this->dataPtr->linkEntity = model.LinkByName(_ecm, childLink->Data());

  if (this->dataPtr->opmode == ThrusterPrivateData::OperationMode::ForceCmd)
  {
    // Keeping cmd_pos for backwards compatibility
    // TODO(chapulina) Deprecate cmd_pos, because the commands aren't positions
    std::string thrusterTopicOld =
      gz::transport::TopicUtils::AsValidTopic(
        "/model/" + ns + "/joint/" + jointName + "/cmd_pos");

    this->dataPtr->node.Subscribe(
      thrusterTopicOld,
      &ThrusterPrivateData::OnCmdThrust,
      this->dataPtr.get());

    // Subscribe to force commands
    std::string thrusterTopic = gz::transport::TopicUtils::AsValidTopic(
      "/model/" + ns + "/joint/" + jointName + "/cmd_thrust");

    this->dataPtr->node.Subscribe(
      thrusterTopic,
      &ThrusterPrivateData::OnCmdThrust,
      this->dataPtr.get());

    gzmsg << "Thruster listening to commands in [" << thrusterTopic << "]"
          << std::endl;

    std::string feedbackTopic = gz::transport::TopicUtils::AsValidTopic(
      "/model/" + ns + "/joint/" + jointName + "/ang_vel");
    this->dataPtr->pub = this->dataPtr->node.Advertise<msgs::Double>(
      feedbackTopic
    );
  }
  else
  {
    gzdbg << "Using angular velocity mode" << std::endl;
    // Subscribe to angvel commands
    std::string thrusterTopic = gz::transport::TopicUtils::AsValidTopic(
      "/model/" + ns + "/joint/" + jointName + "/cmd_vel");

    this->dataPtr->node.Subscribe(
      thrusterTopic,
      &ThrusterPrivateData::OnCmdAngVel,
      this->dataPtr.get());

    gzmsg << "Thruster listening to commands in [" << thrusterTopic << "]"
          << std::endl;

    std::string feedbackTopic = gz::transport::TopicUtils::AsValidTopic(
      "/model/" + ns + "/joint/" + jointName + "/force");
    this->dataPtr->pub = this->dataPtr->node.Advertise<msgs::Double>(
      feedbackTopic
    );
  }

  // Create necessary components if not present.
  enableComponent<components::AngularVelocity>(_ecm, this->dataPtr->linkEntity);
  enableComponent<components::WorldAngularVelocity>(_ecm,
      this->dataPtr->linkEntity);

  double minThrustCmd = this->dataPtr->cmdMin;
  double maxThrustCmd = this->dataPtr->cmdMax;
  if (_sdf->HasElement("max_thrust_cmd"))
  {
    maxThrustCmd = _sdf->Get<double>("max_thrust_cmd");
  }
  if (_sdf->HasElement("min_thrust_cmd"))
  {
    minThrustCmd = _sdf->Get<double>("min_thrust_cmd");
  }
  if (maxThrustCmd < minThrustCmd)
  {
    gzerr << "<max_thrust_cmd> must be greater than or equal to "
           << "<min_thrust_cmd>. Revert to using default values: "
           << "min: " << this->dataPtr->cmdMin << ", "
           << "max: " << this->dataPtr->cmdMax << std::endl;
  }
  else
  {
    this->dataPtr->cmdMax = maxThrustCmd;
    this->dataPtr->cmdMin = minThrustCmd;
  }

  if (_sdf->HasElement("velocity_control"))
  {
    this->dataPtr->velocityControl = _sdf->Get<bool>("velocity_control");
  }

  if (!this->dataPtr->velocityControl)
  {
    gzdbg << "Using PID controller for propeller joint." << std::endl;

    double p         =  0.1;
    double i         =  0;
    double d         =  0;
    double iMax      =  1;
    double iMin      = -1;
    double cmdMax    = this->dataPtr->ThrustToAngularVec(this->dataPtr->cmdMax);
    double cmdMin    = this->dataPtr->ThrustToAngularVec(this->dataPtr->cmdMin);
    double cmdOffset =  0;

    if (_sdf->HasElement("p_gain"))
    {
      p = _sdf->Get<double>("p_gain");
    }
    if (!_sdf->HasElement("i_gain"))
    {
      i = _sdf->Get<double>("i_gain");
    }
    if (!_sdf->HasElement("d_gain"))
    {
      d = _sdf->Get<double>("d_gain");
    }

    this->dataPtr->propellerController.Init(
      p,
      i,
      d,
      iMax,
      iMin,
      cmdMax,
      cmdMin,
      cmdOffset);
  }
  else
  {
    gzdbg << "Using velocity control for propeller joint." << std::endl;
  }
}

/////////////////////////////////////////////////
<<<<<<< HEAD
void ThrusterPrivateData::OnCmdThrust(const gz::msgs::Double &_msg)
{
  std::lock_guard<std::mutex> lock(mtx);
  this->thrust = gz::math::clamp(gz::math::fixnan(_msg.data()),
=======
void ThrusterPrivateData::OnCmdThrust(const msgs::Double &_msg)
{
  std::lock_guard<std::mutex> lock(mtx);
  this->thrust = math::clamp(math::fixnan(_msg.data()),
>>>>>>> b26a5734
    this->cmdMin, this->cmdMax);

  // Thrust is proportional to the Rotation Rate squared
  // See Thor I Fossen's  "Guidance and Control of ocean vehicles" p. 246
  this->propellerAngVel = this->ThrustToAngularVec(this->thrust);
}

/////////////////////////////////////////////////
void ThrusterPrivateData::OnCmdAngVel(const gz::msgs::Double &_msg)
{
  std::lock_guard<std::mutex> lock(mtx);
  this->propellerAngVel =
    gz::math::clamp(gz::math::fixnan(_msg.data()),
      this->cmdMin, this->cmdMax);

  // Thrust is proportional to the Rotation Rate squared
  // See Thor I Fossen's  "Guidance and Control of ocean vehicles" p. 246
  this->thrust = this->AngularVelToThrust(this->propellerAngVel);
}

/////////////////////////////////////////////////
double ThrusterPrivateData::ThrustToAngularVec(double _thrust)
{
  // Thrust is proportional to the Rotation Rate squared
  // See Thor I Fossen's  "Guidance and Control of ocean vehicles" p. 246
  auto propAngularVelocity = sqrt(abs(
    _thrust /
      (this->fluidDensity
      * this->thrustCoefficient * pow(this->propellerDiameter, 4))));

  propAngularVelocity *= (_thrust * this->thrustCoefficient > 0) ? 1: -1;

  return propAngularVelocity;
}

/////////////////////////////////////////////////
<<<<<<< HEAD
double ThrusterPrivateData::AngularVelToThrust(double _angVel)
{
  // Thrust is proportional to the Rotation Rate squared
  // See Thor I Fossen's  "Guidance and Control of ocean vehicles" p. 246
  return this->thrustCoefficient * pow(this->propellerDiameter, 4)
    * abs(_angVel) * _angVel * this->fluidDensity;
=======
bool ThrusterPrivateData::HasSufficientBattery(
  const EntityComponentManager &_ecm) const
{
  bool result = true;
  _ecm.Each<components::BatterySoC>([&](
    const Entity &_entity,
    const components::BatterySoC *_data
  ){
    if(_ecm.ParentEntity(_entity) == this->modelEntity)
    {
      if(_data->Data() <= 0)
      {
        result = false;
      }
    }

    return true;
  });
  return result;
>>>>>>> b26a5734
}

/////////////////////////////////////////////////
void Thruster::PreUpdate(
  const gz::sim::UpdateInfo &_info,
  gz::sim::EntityComponentManager &_ecm)
{
  if (_info.paused)
    return;

<<<<<<< HEAD
  gz::sim::Link link(this->dataPtr->linkEntity);
=======
  if (!this->dataPtr->enabled)
  {
    return;
  }

  ignition::gazebo::Link link(this->dataPtr->linkEntity);

  auto pose = worldPose(this->dataPtr->linkEntity, _ecm);
>>>>>>> b26a5734

  // TODO(arjo129): add logic for custom coordinate frame
  // Convert joint axis to the world frame
  const auto linkWorldPose = worldPose(this->dataPtr->linkEntity, _ecm);
  auto jointWorldPose = linkWorldPose * this->dataPtr->jointPose;
  auto unitVector =
      jointWorldPose.Rot().RotateVector(this->dataPtr->jointAxis).Normalize();

  double desiredThrust;
  double desiredPropellerAngVel;
  {
    std::lock_guard<std::mutex> lock(this->dataPtr->mtx);
    desiredThrust = this->dataPtr->thrust;
    desiredPropellerAngVel = this->dataPtr->propellerAngVel;
  }

  msgs::Double angvel;
  // PID control
  double torque = 0.0;
  if (!this->dataPtr->velocityControl)
  {
    auto currentAngular = (link.WorldAngularVelocity(_ecm))->Dot(unitVector);
    auto angularError = currentAngular - desiredPropellerAngVel;
    if (abs(angularError) > 0.1)
    {
      torque = this->dataPtr->propellerController.Update(angularError,
          _info.dt);
    }
    angvel.set_data(currentAngular);
  }
  // Velocity control
  else
  {
    auto velocityComp =
    _ecm.Component<gz::sim::components::JointVelocityCmd>(
      this->dataPtr->jointEntity);
    if (velocityComp == nullptr)
    {
      _ecm.CreateComponent(this->dataPtr->jointEntity,
        components::JointVelocityCmd({desiredPropellerAngVel}));
    }
    else
    {
      velocityComp->Data()[0] = desiredPropellerAngVel;
    }
    angvel.set_data(desiredPropellerAngVel);
  }

  if (this->dataPtr->opmode == ThrusterPrivateData::OperationMode::ForceCmd)
  {
    this->dataPtr->pub.Publish(angvel);
  }
  else
  {
    msgs::Double force;
    force.set_data(desiredThrust);
    this->dataPtr->pub.Publish(force);
  }
  // Force: thrust
  // Torque: propeller rotation, if using PID
  link.AddWorldWrench(
    _ecm,
    unitVector * desiredThrust,
    unitVector * torque);
}

/////////////////////////////////////////////////
void Thruster::PostUpdate(const UpdateInfo &/*unused*/,
  const EntityComponentManager &_ecm)
{
  this->dataPtr->enabled = this->dataPtr->HasSufficientBattery(_ecm);
}

IGNITION_ADD_PLUGIN(
  Thruster, System,
  Thruster::ISystemConfigure,
  Thruster::ISystemPreUpdate,
  Thruster::ISystemPostUpdate)

IGNITION_ADD_PLUGIN_ALIAS(Thruster, "gz::sim::systems::Thruster")

// TODO(CH3): Deprecated, remove on version 8
IGNITION_ADD_PLUGIN_ALIAS(Thruster, "ignition::gazebo::systems::Thruster")<|MERGE_RESOLUTION|>--- conflicted
+++ resolved
@@ -26,8 +26,8 @@
 
 #include <gz/transport/Node.hh>
 
-<<<<<<< HEAD
 #include "gz/sim/components/AngularVelocity.hh"
+#include "gz/sim/components/BatterySoC.hh"
 #include "gz/sim/components/ChildLinkName.hh"
 #include "gz/sim/components/JointAxis.hh"
 #include "gz/sim/components/JointVelocityCmd.hh"
@@ -37,19 +37,6 @@
 #include "gz/sim/Link.hh"
 #include "gz/sim/Model.hh"
 #include "gz/sim/Util.hh"
-=======
-#include "ignition/gazebo/components/AngularVelocity.hh"
-#include "ignition/gazebo/components/BatterySoC.hh"
-#include "ignition/gazebo/components/ChildLinkName.hh"
-#include "ignition/gazebo/components/JointAxis.hh"
-#include "ignition/gazebo/components/JointVelocityCmd.hh"
-#include "ignition/gazebo/components/LinearVelocity.hh"
-#include "ignition/gazebo/components/Pose.hh"
-#include "ignition/gazebo/components/World.hh"
-#include "ignition/gazebo/Link.hh"
-#include "ignition/gazebo/Model.hh"
-#include "ignition/gazebo/Util.hh"
->>>>>>> b26a5734
 
 #include "Thruster.hh"
 
@@ -82,7 +69,7 @@
   public: bool enabled = true;
 
   /// \brief Model entity
-  public: ignition::gazebo::Entity modelEntity;
+  public: Entity modelEntity;
 
   /// \brief The link entity which will spin
   public: Entity linkEntity;
@@ -130,33 +117,26 @@
   /// \brief Diameter of propeller in m, default: 0.02
   public: double propellerDiameter = 0.02;
 
-<<<<<<< HEAD
-  /// \brief callback for handling thrust update
-  public: void OnCmdThrust(const gz::msgs::Double &_msg);
+  /// \brief Callback for handling thrust update
+  public: void OnCmdThrust(const msgs::Double &_msg);
 
   /// \brief callback for handling angular velocity update
   public: void OnCmdAngVel(const gz::msgs::Double &_msg);
-=======
-  /// \brief Callback for handling thrust update
-  public: void OnCmdThrust(const msgs::Double &_msg);
->>>>>>> b26a5734
 
   /// \brief Function which computes angular velocity from thrust
   /// \param[in] _thrust Thrust in N
   /// \return Angular velocity in rad/s
   public: double ThrustToAngularVec(double _thrust);
 
-<<<<<<< HEAD
-  /// \brief function which computers thrust from angular velocity
+  /// \brief Function which computers thrust from angular velocity
   /// \param[in] _angVel Angular Velocity in rad/s
   /// \return Thrust in Newtons
   public: double AngularVelToThrust(double _angVel);
-=======
+
   /// \brief Returns a boolean if the battery has sufficient charge to continue
   /// \return True if battery is charged, false otherwise. If no battery found,
   /// returns true.
   public: bool HasSufficientBattery(const EntityComponentManager &_ecm) const;
->>>>>>> b26a5734
 };
 
 /////////////////////////////////////////////////
@@ -168,24 +148,14 @@
 
 /////////////////////////////////////////////////
 void Thruster::Configure(
-<<<<<<< HEAD
   const gz::sim::Entity &_entity,
   const std::shared_ptr<const sdf::Element> &_sdf,
   gz::sim::EntityComponentManager &_ecm,
   gz::sim::EventManager &/*_eventMgr*/)
 {
   // Create model object, to access convenient functions
+  this->dataPtr->modelEntity = _entity;
   auto model = gz::sim::Model(_entity);
-=======
-  const Entity &_entity,
-  const std::shared_ptr<const sdf::Element> &_sdf,
-  EntityComponentManager &_ecm,
-  EventManager &/*_eventMgr*/)
-{
-  // Create model object, to access convenient functions
-  this->dataPtr->modelEntity = _entity;
-  auto model = Model(_entity);
->>>>>>> b26a5734
   auto modelName = model.Name(_ecm);
 
   // Get namespace
@@ -380,17 +350,10 @@
 }
 
 /////////////////////////////////////////////////
-<<<<<<< HEAD
 void ThrusterPrivateData::OnCmdThrust(const gz::msgs::Double &_msg)
 {
   std::lock_guard<std::mutex> lock(mtx);
   this->thrust = gz::math::clamp(gz::math::fixnan(_msg.data()),
-=======
-void ThrusterPrivateData::OnCmdThrust(const msgs::Double &_msg)
-{
-  std::lock_guard<std::mutex> lock(mtx);
-  this->thrust = math::clamp(math::fixnan(_msg.data()),
->>>>>>> b26a5734
     this->cmdMin, this->cmdMax);
 
   // Thrust is proportional to the Rotation Rate squared
@@ -427,14 +390,15 @@
 }
 
 /////////////////////////////////////////////////
-<<<<<<< HEAD
 double ThrusterPrivateData::AngularVelToThrust(double _angVel)
 {
   // Thrust is proportional to the Rotation Rate squared
   // See Thor I Fossen's  "Guidance and Control of ocean vehicles" p. 246
   return this->thrustCoefficient * pow(this->propellerDiameter, 4)
     * abs(_angVel) * _angVel * this->fluidDensity;
-=======
+}
+
+/////////////////////////////////////////////////
 bool ThrusterPrivateData::HasSufficientBattery(
   const EntityComponentManager &_ecm) const
 {
@@ -454,7 +418,6 @@
     return true;
   });
   return result;
->>>>>>> b26a5734
 }
 
 /////////////////////////////////////////////////
@@ -465,18 +428,12 @@
   if (_info.paused)
     return;
 
-<<<<<<< HEAD
+  if (!this->dataPtr->enabled)
+  {
+    return;
+  }
+
   gz::sim::Link link(this->dataPtr->linkEntity);
-=======
-  if (!this->dataPtr->enabled)
-  {
-    return;
-  }
-
-  ignition::gazebo::Link link(this->dataPtr->linkEntity);
-
-  auto pose = worldPose(this->dataPtr->linkEntity, _ecm);
->>>>>>> b26a5734
 
   // TODO(arjo129): add logic for custom coordinate frame
   // Convert joint axis to the world frame
