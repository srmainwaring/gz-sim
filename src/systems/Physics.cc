--- conflicted
+++ resolved
@@ -71,7 +71,6 @@
 // Private data class.
 class ignition::gazebo::systems::PhysicsPrivate
 {
-<<<<<<< HEAD
   public: using MinimumFeatureList = ignition::physics::FeatureList<
           ignition::physics::LinkFrameSemantics,
           ignition::physics::ForwardStep,
@@ -138,23 +137,10 @@
 
   /// \brief pointer to the underlying ign-physics Engine entity
   public: EnginePtrType engine;
-=======
->>>>>>> b7d00ce3
 };
 
 //////////////////////////////////////////////////
 Physics::Physics() : System(), dataPtr(std::make_unique<PhysicsPrivate>())
-{
-}
-
-//////////////////////////////////////////////////
-Physics::~Physics()
-{
-}
-
-//////////////////////////////////////////////////
-<<<<<<< HEAD
-void Physics::Init()
 {
   ignition::plugin::Loader pl;
   // dartsim_plugin_LIB is defined by cmake
@@ -168,26 +154,15 @@
       From(plugin);
 }
 
+//////////////////////////////////////////////////
+Physics::~Physics()
+{
+}
+
+//////////////////////////////////////////////////
 void Physics::Update(const UpdateInfo &_info, EntityComponentManager &_ecm)
 {
   if (!this->dataPtr->initialized)
-=======
-void Physics::Update(const UpdateInfo &_info,
-    EntityComponentManager &_manager)
-{
-  igndbg << "Sim time ["
-         << std::chrono::duration<double>(_info.simTime).count()
-         << "] Real time ["
-         << std::chrono::duration<double>(_info.realTime).count()
-         << "] Iterations ["
-         << _info.iterations
-         << "] dt ["
-         << std::chrono::duration<double>(_info.dt).count()
-         << "]" << std::endl;
-
-  // Skip physics update if paused
-  if (_info.dt.count() == 0)
->>>>>>> b7d00ce3
   {
     this->dataPtr->CreatePhysicsEntities(_ecm);
     this->dataPtr->initialized = true;
@@ -197,6 +172,7 @@
   this->dataPtr->UpdateECS(_ecm);
 }
 
+//////////////////////////////////////////////////
 void Physics::PostUpdate(const UpdateInfo &_info,
                          const EntityComponentManager &_ecm)
 {
@@ -204,6 +180,7 @@
   (void)_ecm;
 }
 
+//////////////////////////////////////////////////
 void PhysicsPrivate::CreatePhysicsEntities(const EntityComponentManager &_ecm)
 {
     // get worlds
@@ -302,6 +279,7 @@
       });
 }
 
+//////////////////////////////////////////////////
 void PhysicsPrivate::Step(const std::chrono::steady_clock::duration &_dt)
 {
   ignition::physics::ForwardStep::Input input;
@@ -316,7 +294,7 @@
   }
 }
 
-<<<<<<< HEAD
+//////////////////////////////////////////////////
 void PhysicsPrivate::UpdateECS(EntityComponentManager &_ecm) const
 {
   _ecm.EachMutable<components::Link, components::Pose>(
@@ -385,7 +363,5 @@
       });
 }
 
-=======
->>>>>>> b7d00ce3
 IGNITION_ADD_PLUGIN(ignition::gazebo::systems::Physics,
                     ignition::gazebo::System)