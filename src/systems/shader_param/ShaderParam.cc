/*
 * Copyright (C) 2022 Open Source Robotics Foundation
 *
 * Licensed under the Apache License, Version 2.0 (the "License");
 * you may not use this file except in compliance with the License.
 * You may obtain a copy of the License at
 *
 *     http://www.apache.org/licenses/LICENSE-2.0
 *
 * Unless required by applicable law or agreed to in writing, software
 * distributed under the License is distributed on an "AS IS" BASIS,
 * WITHOUT WARRANTIES OR CONDITIONS OF ANY KIND, either express or implied.
 * See the License for the specific language governing permissions and
 * limitations under the License.
 *
 */

#include "ShaderParam.hh"

#include <chrono>
#include <list>
#include <map>
#include <mutex>
#include <vector>
#include <string>

#include <gz/common/Profiler.hh>
#include <gz/plugin/Register.hh>
#include <gz/rendering/Material.hh>
#include <gz/rendering/RenderEngine.hh>
#include <gz/rendering/RenderingIface.hh>
#include <gz/rendering/Scene.hh>
#include <gz/rendering/ShaderParams.hh>
#include <gz/rendering/Visual.hh>

#include <sdf/Element.hh>

#include "gz/sim/components/Name.hh"
#include "gz/sim/components/SourceFilePath.hh"
#include "gz/sim/rendering/Events.hh"
#include "gz/sim/rendering/RenderUtil.hh"
#include "gz/sim/Util.hh"

using namespace gz;
using namespace sim;
using namespace systems;

class gz::sim::systems::ShaderParamPrivate
{
  /// \brief Data structure for storing shader param info
  public: class ShaderParamValue
  {
    /// \brief shader type: vertex or fragment
    public: std::string shader;

    /// \brief variable type: int, float, float_array, int_array,
    /// texture, texture_cube
    public: std::string type;

    /// \brief variable name of param
    public: std::string name;

    /// \brief param value
    public: std::string value;

    /// \brief Any additional arguments
    public: std::vector<std::string> args;
  };

  /// \brief Data structure for storing shader files uri
  public: class ShaderUri
  {
    /// \brief Shader language: glsl or metal
    public: std::string language;

    /// \brief Path to vertex shader
    public: std::string vertexShaderUri;

    /// \brief Path to fragment shader
    public: std::string fragmentShaderUri;
  };

  /// \brief A map of shader language to shader program files
  public: std::map<std::string, ShaderUri> shaders;

  /// \brief Mutex to protect sim time updates.
  public: std::mutex mutex;

  /// \brief Connection to pre-render event callback
  public: gz::common::ConnectionPtr connection{nullptr};

  /// \brief Name of visual this plugin is attached to
  public: std::string visualName;

  /// \brief Pointer to visual
  public: rendering::VisualPtr visual;

  /// \brief Material used by this visual
  public: rendering::MaterialPtr material;

  /// \brief Pointer to scene
  public: rendering::ScenePtr scene;

  /// \brief Entity id of the visual
  public: Entity entity = kNullEntity;

  /// \brief A list of shader params
  public: std::vector<ShaderParamValue> shaderParams;

  /// \brief Time params that will be updated every iteration
  public: std::vector<ShaderParamValue> timeParams;

  /// \brief Current sim time
  public: std::chrono::steady_clock::duration currentSimTime;

  /// \brief Path to model
  public: std::string modelPath;

  /// \brief All rendering operations must happen within this call
  public: void OnUpdate();
};

/////////////////////////////////////////////////
ShaderParam::ShaderParam()
    : System(), dataPtr(std::make_unique<ShaderParamPrivate>())
{
}

/////////////////////////////////////////////////
ShaderParam::~ShaderParam()
{
}

/////////////////////////////////////////////////
void ShaderParam::Configure(const Entity &_entity,
               const std::shared_ptr<const sdf::Element> &_sdf,
               EntityComponentManager &_ecm,
               EventManager &_eventMgr)
{
  GZ_PROFILE("ShaderParam::Configure");
  // Ugly, but needed because the sdf::Element::GetElement is not a const
  // function and _sdf is a const shared pointer to a const sdf::Element.
  auto sdf = const_cast<sdf::Element *>(_sdf.get());

  if (sdf->HasElement("param"))
  {
    // loop and parse all shader params
    sdf::ElementPtr paramElem = sdf->GetElement("param");
    while (paramElem)
    {
      if (!paramElem->HasElement("shader") ||
          !paramElem->HasElement("name"))
      {
        gzerr << "<param> must have <shader> and <name> sdf elements"
               << std::endl;
        paramElem = paramElem->GetNextElement("param");
        continue;
      }
      std::string shaderType = paramElem->Get<std::string>("shader");
      std::string paramName = paramElem->Get<std::string>("name");

      std::string type = paramElem->Get<std::string>("type", "float").first;
      std::string value = paramElem->Get<std::string>("value", "").first;

      ShaderParamPrivate::ShaderParamValue spv;
      spv.shader = shaderType;
      spv.name = paramName;
      spv.value = value;
      spv.type = type;

      if (paramElem->HasElement("arg"))
      {
        sdf::ElementPtr argElem = paramElem->GetElement("arg");
        while (argElem)
        {
          spv.args.push_back(argElem->Get<std::string>());
          argElem = argElem->GetNextElement("arg");
        }
      }

      this->dataPtr->shaderParams.push_back(spv);
      paramElem = paramElem->GetNextElement("param");
    }
  }

  if (this->dataPtr->modelPath.empty())
  {
    auto modelEntity = topLevelModel(_entity, _ecm);
    this->dataPtr->modelPath =
        _ecm.ComponentData<components::SourceFilePath>(modelEntity).value();
  }

  // parse path to shaders
  if (!sdf->HasElement("shader"))
  {
    gzerr << "Unable to load shader param system. "
           << "Missing <shader> SDF element." << std::endl;
    return;
  }
  // allow mulitple shader SDF element for different shader languages
  sdf::ElementPtr shaderElem = sdf->GetElement("shader");
  while (shaderElem)
  {
    if (!shaderElem->HasElement("vertex") ||
        !shaderElem->HasElement("fragment"))
    {
      gzerr << "<shader> must have <vertex> and <fragment> sdf elements"
             << std::endl;
    }
    else
    {
      // default to glsl
      std::string api = "glsl";
      if (shaderElem->HasAttribute("language"))
        api = shaderElem->GetAttribute("language")->GetAsString();

      ShaderParamPrivate::ShaderUri shader;
      shader.language = api;

      sdf::ElementPtr vertexElem = shaderElem->GetElement("vertex");
      shader.vertexShaderUri = common::findFile(
          asFullPath(vertexElem->Get<std::string>(),
          this->dataPtr->modelPath));
      sdf::ElementPtr fragmentElem = shaderElem->GetElement("fragment");
      shader.fragmentShaderUri = common::findFile(
          asFullPath(fragmentElem->Get<std::string>(),
          this->dataPtr->modelPath));
      this->dataPtr->shaders[api] = shader;
      shaderElem = shaderElem->GetNextElement("shader");
    }
  }
  if (this->dataPtr->shaders.empty())
  {
    gzerr << "Unable to load shader param system. "
           << "No valid shaders." << std::endl;
    return;
  }

  this->dataPtr->entity = _entity;
  auto nameComp = _ecm.Component<components::Name>(_entity);
  this->dataPtr->visualName = nameComp->Data();

  // connect to the SceneUpdate event
  // the callback is executed in the rendering thread so do all
  // rendering operations in that thread
  this->dataPtr->connection =
      _eventMgr.Connect<gz::sim::events::SceneUpdate>(
      std::bind(&ShaderParamPrivate::OnUpdate, this->dataPtr.get()));
}

//////////////////////////////////////////////////
void ShaderParam::PreUpdate(
  const gz::sim::UpdateInfo &_info,
  gz::sim::EntityComponentManager &)
{
  GZ_PROFILE("ShaderParam::PreUpdate");
  std::lock_guard<std::mutex> lock(this->dataPtr->mutex);
  this->dataPtr->currentSimTime = _info.simTime;
}

//////////////////////////////////////////////////
void ShaderParamPrivate::OnUpdate()
{
  std::lock_guard<std::mutex> lock(this->mutex);
  if (this->visualName.empty())
    return;

  if (!this->scene)
    this->scene = rendering::sceneFromFirstRenderEngine();

  if (!this->scene)
    return;

  if (!this->visual)
  {
    // this does a breadth first search for visual with the entity id
    // \todo(anyone) provide a helper function in RenderUtil to search for
    // visual by entity id?
    auto rootVis = scene->RootVisual();
    std::list<rendering::NodePtr> nodes;
    nodes.push_back(rootVis);
    while (!nodes.empty())
    {
      auto n = nodes.front();
      nodes.pop_front();
      if (n && n->HasUserData("gazebo-entity"))
      {
        auto variant = n->UserData("gazebo-entity");
        const uint64_t *value = std::get_if<uint64_t>(&variant);
        if (value && *value == this->entity)
        {
          this->visual = std::dynamic_pointer_cast<rendering::Visual>(n);
          break;
        }
      }
      for (unsigned int i = 0; i < n->ChildCount(); ++i)
        nodes.push_back(n->ChildByIndex(i));
    }
  }

  if (!this->visual)
    return;

  // get the material and set shaders
  if (!this->material)
  {
    auto mat = scene->CreateMaterial();

    if (scene->Engine() && scene->Engine()->GraphicsAPI() ==
        rendering::GraphicsAPI::METAL)
    {
      // metal
      auto metalIt = this->shaders.find("metal");
      if (metalIt != this->shaders.end())
      {
        mat->SetVertexShader(metalIt->second.vertexShaderUri);
        mat->SetFragmentShader(metalIt->second.fragmentShaderUri);
        gzmsg << "Using metal shaders. " << std::endl;
      }
    }
    else
    {
      //  try glsl for all others
      auto it = this->shaders.find("glsl");
      if (it != this->shaders.end())
      {
        mat->SetVertexShader(it->second.vertexShaderUri);
        mat->SetFragmentShader(it->second.fragmentShaderUri);
        gzmsg << "Using glsl shaders. " << std::endl;
      }
    }
<<<<<<< HEAD
=======
#endif

    // inherit cast shadows property from existing material
    rendering::MaterialPtr oldMat;
    if (visual->GeometryCount() >  0u)
      oldMat = this->visual->GeometryByIndex(0u)->Material();
    else
      oldMat = this->visual->Material();
    if (oldMat)
      mat->SetCastShadows(oldMat->CastShadows());
>>>>>>> 29c13bf0

    this->visual->SetMaterial(mat);
    scene->DestroyMaterial(mat);
    this->material = this->visual->Material();
  }

  if (!this->material)
    return;

  // set the shader params read from SDF
  // this is only done once
  for (const auto & spv : this->shaderParams)
  {
    // TIME is reserved keyword for sim time
    if (spv.value == "TIME")
    {
      this->timeParams.push_back(spv);
      continue;
    }

    rendering::ShaderParamsPtr params;
    if (spv.shader == "fragment")
    {
      params = this->material->FragmentShaderParams();
    }
    else if (spv.shader == "vertex")
    {
      params = this->material->VertexShaderParams();
    }

    // if no <value> is specified, this could be a constant
    if (spv.value.empty())
    {
      // \todo handle args for constants in gz-rendering
      (*params)[spv.name] = 1;
      continue;
    }

    // handle texture params
    if (spv.type == "texture")
    {
      unsigned int uvSetIndex = spv.args.empty() ? 0u :
          static_cast<unsigned int>(std::stoul(spv.args[0]));
      std::string texPath = common::findFile(
          asFullPath(spv.value, this->modelPath));
      (*params)[spv.name].SetTexture(texPath,
          rendering::ShaderParam::ParamType::PARAM_TEXTURE, uvSetIndex);
    }
    else if (spv.type == "texture_cube")
    {
      unsigned int uvSetIndex = spv.args.empty() ? 0u :
          static_cast<unsigned int>(std::stoul(spv.args[0]));
      std::string texPath = common::findFile(
          asFullPath(spv.value, this->modelPath));
      (*params)[spv.name].SetTexture(texPath,
          rendering::ShaderParam::ParamType::PARAM_TEXTURE_CUBE, uvSetIndex);
    }
    // handle int, float, int_array, and float_array params
    else
    {
      std::vector<std::string> values = common::split(spv.value, " ");

      int intValue = 0;
      float floatValue = 0;
      std::vector<float> floatArrayValue;

      rendering::ShaderParam::ParamType paramType =
          rendering::ShaderParam::PARAM_NONE;

      // float / int
      if (values.size() == 1u)
      {
        std::string str = values[0];

        // if <type> is not empty, respect the specified type
        if (!spv.type.empty())
        {
          if (spv.type == "int")
          {
            intValue = std::stoi(str);
            paramType = rendering::ShaderParam::PARAM_INT;
          }
          else if (spv.type == "float")
          {
            floatValue = std::stof(str);
            paramType = rendering::ShaderParam::PARAM_FLOAT;
          }
        }
        // else do our best guess at what the type is
        else
        {
          std::string::size_type sz;
          int n = std::stoi(str, &sz);
          if ( sz == str.size())
          {
            intValue = n;
            paramType = rendering::ShaderParam::PARAM_INT;
          }
          else
          {
            floatValue = std::stof(str);
            paramType = rendering::ShaderParam::PARAM_FLOAT;
          }
        }
      }
      // arrays
      else
      {
        // int array
        if (!spv.type.empty() && spv.type == "int_array")
        {
          for (const auto &v : values)
            floatArrayValue.push_back(std::stof(v));
          paramType = rendering::ShaderParam::PARAM_INT_BUFFER;
        }
        // treat everything else as float_array
        else
        {
          for (const auto &v : values)
            floatArrayValue.push_back(std::stof(v));
          paramType = rendering::ShaderParam::PARAM_FLOAT_BUFFER;
        }
      }

      // set the params
      if (paramType == rendering::ShaderParam::PARAM_INT)
      {
        (*params)[spv.name] = intValue;
      }
      else if (paramType == rendering::ShaderParam::PARAM_FLOAT)
      {
        (*params)[spv.name] = floatValue;
      }
      else if (paramType == rendering::ShaderParam::PARAM_INT_BUFFER ||
          paramType == rendering::ShaderParam::PARAM_FLOAT_BUFFER)
      {
        (*params)[spv.name].InitializeBuffer(floatArrayValue.size());
        float *fv = &floatArrayValue[0];
        (*params)[spv.name].UpdateBuffer(fv);
      }
    }
  }
  this->shaderParams.clear();

  // time variables need to be updated every iteration
  for (const auto & spv : this->timeParams)
  {
    float floatValue = (std::chrono::duration_cast<std::chrono::nanoseconds>(
        this->currentSimTime).count()) * 1e-9;
    rendering::ShaderParamsPtr params;
    if (spv.shader == "fragment")
      params = this->material->FragmentShaderParams();
    else if (spv.shader == "vertex")
      params = this->material->VertexShaderParams();
    (*params)[spv.name] = floatValue;
  }
}

GZ_ADD_PLUGIN(ShaderParam,
                    gz::sim::System,
                    ShaderParam::ISystemConfigure,
                    ShaderParam::ISystemPreUpdate)

GZ_ADD_PLUGIN_ALIAS(ShaderParam,
  "gz::sim::systems::ShaderParam")

// TODO(CH3): Deprecated, remove on version 8
GZ_ADD_PLUGIN_ALIAS(ShaderParam,
  "ignition::gazebo::systems::ShaderParam")<|MERGE_RESOLUTION|>--- conflicted
+++ resolved
@@ -329,9 +329,6 @@
         gzmsg << "Using glsl shaders. " << std::endl;
       }
     }
-<<<<<<< HEAD
-=======
-#endif
 
     // inherit cast shadows property from existing material
     rendering::MaterialPtr oldMat;
@@ -341,7 +338,6 @@
       oldMat = this->visual->Material();
     if (oldMat)
       mat->SetCastShadows(oldMat->CastShadows());
->>>>>>> 29c13bf0
 
     this->visual->SetMaterial(mat);
     scene->DestroyMaterial(mat);
