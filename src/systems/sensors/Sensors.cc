--- conflicted
+++ resolved
@@ -117,14 +117,9 @@
 {
   // Only initialize if there are rendering sensors
   if (!this->dataPtr->initialized &&
-<<<<<<< HEAD
-      (_ecm.HasComponentType(_ecm.ComponentType<components::Camera>()) ||
-       _ecm.HasComponentType(_ecm.ComponentType<components::DepthCamera>()) ||
-        _ecm.HasComponentType(_ecm.ComponentType<components::GpuLidar>())))
-=======
       (_ecm.HasComponentType(components::Camera::typeId) ||
+       _ecm.HasComponentType(components::DepthCamera::typeId) ||
         _ecm.HasComponentType(components::GpuLidar::typeId)))
->>>>>>> ca1053e8
   {
     this->dataPtr->engine =
         ignition::rendering::engine(this->dataPtr->engineName);
