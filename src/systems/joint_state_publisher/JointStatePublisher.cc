--- conflicted
+++ resolved
@@ -69,11 +69,7 @@
     while (elem)
     {
       std::string jointName = elem->Get<std::string>();
-<<<<<<< HEAD
-      sim::Entity jointEntity = this->model.JointByName(_ecm, jointName);
-=======
       Entity jointEntity = this->model.JointByName(_ecm, jointName);
->>>>>>> 216d5a51
       if (jointEntity != kNullEntity)
       {
         this->CreateComponents(_ecm, jointEntity);
@@ -109,11 +105,7 @@
 
 //////////////////////////////////////////////////
 void JointStatePublisher::CreateComponents(EntityComponentManager &_ecm,
-<<<<<<< HEAD
-    sim::Entity _joint)
-=======
     Entity _joint)
->>>>>>> 216d5a51
 {
   if (this->joints.find(_joint) != this->joints.end())
   {
@@ -320,13 +312,8 @@
   this->modelPub->Publish(msg);
 }
 
-<<<<<<< HEAD
 GZ_ADD_PLUGIN(JointStatePublisher,
-                    gz::sim::System,
-=======
-IGNITION_ADD_PLUGIN(JointStatePublisher,
                     System,
->>>>>>> 216d5a51
                     JointStatePublisher::ISystemConfigure,
                     JointStatePublisher::ISystemPostUpdate)
 
