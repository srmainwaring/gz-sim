/*
 * Copyright (C) 2018 Open Source Robotics Foundation
 *
 * Licensed under the Apache License, Version 2.0 (the "License");
 * you may not use this file except in compliance with the License.
 * You may obtain a copy of the License at
 *
 *     http://www.apache.org/licenses/LICENSE-2.0
 *
 * Unless required by applicable law or agreed to in writing, software
 * distributed under the License is distributed on an "AS IS" BASIS,
 * WITHOUT WARRANTIES OR CONDITIONS OF ANY KIND, either express or implied.
 * See the License for the specific language governing permissions and
 * limitations under the License.
 *
 */

#include "DiffDrive.hh"

#include <ignition/msgs/odometry.pb.h>

#include <limits>
#include <mutex>
#include <set>
#include <string>
#include <vector>

#include <ignition/common/Profiler.hh>
#include <ignition/math/DiffDriveOdometry.hh>
#include <ignition/math/Quaternion.hh>
#include <ignition/math/SpeedLimiter.hh>
#include <ignition/plugin/Register.hh>
#include <ignition/transport/Node.hh>

#include "ignition/gazebo/components/CanonicalLink.hh"
#include "ignition/gazebo/components/JointPosition.hh"
#include "ignition/gazebo/components/JointVelocityCmd.hh"
#include "ignition/gazebo/Link.hh"
#include "ignition/gazebo/Model.hh"
#include "ignition/gazebo/Util.hh"

using namespace ignition;
using namespace gazebo;
using namespace systems;

/// \brief Velocity command.
struct Commands
{
  /// \brief Linear velocity.
  double lin;

  /// \brief Angular velocity.
  double ang;

  Commands() : lin(0.0), ang(0.0) {}
};

class ignition::gazebo::systems::DiffDrivePrivate
{
  /// \brief Callback for velocity subscription
  /// \param[in] _msg Velocity message
  public: void OnCmdVel(const ignition::msgs::Twist &_msg);

  /// \brief Callback for enable/disable subscription
  /// \param[in] _msg Boolean message
  public: void OnEnable(const ignition::msgs::Boolean &_msg);

  /// \brief Update odometry and publish an odometry message.
  /// \param[in] _info System update information.
  /// \param[in] _ecm The EntityComponentManager of the given simulation
  /// instance.
  public: void UpdateOdometry(const ignition::gazebo::UpdateInfo &_info,
    const ignition::gazebo::EntityComponentManager &_ecm);

  /// \brief Update the linear and angular velocities.
  /// \param[in] _info System update information.
  /// \param[in] _ecm The EntityComponentManager of the given simulation
  /// instance.
  public: void UpdateVelocity(const ignition::gazebo::UpdateInfo &_info,
    const ignition::gazebo::EntityComponentManager &_ecm);

  /// \brief Ignition communication node.
  public: transport::Node node;

  /// \brief Entity of the left joint
  public: std::vector<Entity> leftJoints;

  /// \brief Entity of the right joint
  public: std::vector<Entity> rightJoints;

  /// \brief Name of left joint
  public: std::vector<std::string> leftJointNames;

  /// \brief Name of right joint
  public: std::vector<std::string> rightJointNames;

  /// \brief Calculated speed of left joint
  public: double leftJointSpeed{0};

  /// \brief Calculated speed of right joint
  public: double rightJointSpeed{0};

  /// \brief Distance between wheels
  public: double wheelSeparation{1.0};

  /// \brief Wheel radius
  public: double wheelRadius{0.2};

  /// \brief Model interface
  public: Model model{kNullEntity};

  /// \brief The model's canonical link.
  public: Link canonicalLink{kNullEntity};

  /// \brief Update period calculated from <odom__publish_frequency>.
  public: std::chrono::steady_clock::duration odomPubPeriod{0};

  /// \brief Last sim time odom was published.
  public: std::chrono::steady_clock::duration lastOdomPubTime{0};

  /// \brief Diff drive odometry.
  public: math::DiffDriveOdometry odom;

  /// \brief Diff drive odometry message publisher.
  public: transport::Node::Publisher odomPub;

  /// \brief Diff drive tf message publisher.
  public: transport::Node::Publisher tfPub;

  /// \brief Linear velocity limiter.
  public: std::unique_ptr<ignition::math::SpeedLimiter> limiterLin;

  /// \brief Angular velocity limiter.
  public: std::unique_ptr<ignition::math::SpeedLimiter> limiterAng;

  /// \brief Previous control command.
  public: Commands last0Cmd;

  /// \brief Previous control command to last0Cmd.
  public: Commands last1Cmd;

  /// \brief Last target velocity requested.
  public: msgs::Twist targetVel;

  /// \brief Enable/disable state of the controller.
  public: bool enabled;

  /// \brief A mutex to protect the target velocity command.
  public: std::mutex mutex;

  /// \brief frame_id from sdf.
  public: std::string sdfFrameId;

  /// \brief child_frame_id from sdf.
  public: std::string sdfChildFrameId;
};

//////////////////////////////////////////////////
DiffDrive::DiffDrive()
  : dataPtr(std::make_unique<DiffDrivePrivate>())
{
}

//////////////////////////////////////////////////
void DiffDrive::Configure(const Entity &_entity,
    const std::shared_ptr<const sdf::Element> &_sdf,
    EntityComponentManager &_ecm,
    EventManager &/*_eventMgr*/)
{
  this->dataPtr->model = Model(_entity);

  // Get the canonical link
  std::vector<Entity> links = _ecm.ChildrenByComponents(
      this->dataPtr->model.Entity(), components::CanonicalLink());
  if (!links.empty())
    this->dataPtr->canonicalLink = Link(links[0]);

  if (!this->dataPtr->model.Valid(_ecm))
  {
    ignerr << "DiffDrive plugin should be attached to a model entity. "
           << "Failed to initialize." << std::endl;
    return;
  }

  // Ugly, but needed because the sdf::Element::GetElement is not a const
  // function and _sdf is a const shared pointer to a const sdf::Element.
  auto ptr = const_cast<sdf::Element *>(_sdf.get());

  // Get params from SDF
  sdf::ElementPtr sdfElem = ptr->GetElement("left_joint");
  while (sdfElem)
  {
    this->dataPtr->leftJointNames.push_back(sdfElem->Get<std::string>());
    sdfElem = sdfElem->GetNextElement("left_joint");
  }
  sdfElem = ptr->GetElement("right_joint");
  while (sdfElem)
  {
    this->dataPtr->rightJointNames.push_back(sdfElem->Get<std::string>());
    sdfElem = sdfElem->GetNextElement("right_joint");
  }

  this->dataPtr->wheelSeparation = _sdf->Get<double>("wheel_separation",
      this->dataPtr->wheelSeparation).first;
  this->dataPtr->wheelRadius = _sdf->Get<double>("wheel_radius",
      this->dataPtr->wheelRadius).first;

  // Instantiate the speed limiters.
  this->dataPtr->limiterLin = std::make_unique<ignition::math::SpeedLimiter>();
  this->dataPtr->limiterAng = std::make_unique<ignition::math::SpeedLimiter>();

  // Parse speed limiter parameters.
  if (_sdf->HasElement("min_velocity"))
  {
    const double minVel = _sdf->Get<double>("min_velocity");
    this->dataPtr->limiterLin->SetMinVelocity(minVel);
    this->dataPtr->limiterAng->SetMinVelocity(minVel);
  }
  if (_sdf->HasElement("max_velocity"))
  {
    const double maxVel = _sdf->Get<double>("max_velocity");
    this->dataPtr->limiterLin->SetMaxVelocity(maxVel);
    this->dataPtr->limiterAng->SetMaxVelocity(maxVel);
  }
  if (_sdf->HasElement("min_acceleration"))
  {
    const double minAccel = _sdf->Get<double>("min_acceleration");
    this->dataPtr->limiterLin->SetMinAcceleration(minAccel);
    this->dataPtr->limiterAng->SetMinAcceleration(minAccel);
  }
  if (_sdf->HasElement("max_acceleration"))
  {
    const double maxAccel = _sdf->Get<double>("max_acceleration");
    this->dataPtr->limiterLin->SetMaxAcceleration(maxAccel);
    this->dataPtr->limiterAng->SetMaxAcceleration(maxAccel);
  }
  if (_sdf->HasElement("min_jerk"))
  {
    const double minJerk = _sdf->Get<double>("min_jerk");
    this->dataPtr->limiterLin->SetMinJerk(minJerk);
    this->dataPtr->limiterAng->SetMinJerk(minJerk);
  }
  if (_sdf->HasElement("max_jerk"))
  {
    const double maxJerk = _sdf->Get<double>("max_jerk");
    this->dataPtr->limiterLin->SetMaxJerk(maxJerk);
    this->dataPtr->limiterAng->SetMaxJerk(maxJerk);
  }

  double odomFreq = _sdf->Get<double>("odom_publish_frequency", 50).first;
  if (odomFreq > 0)
  {
    std::chrono::duration<double> odomPer{1 / odomFreq};
    this->dataPtr->odomPubPeriod =
      std::chrono::duration_cast<std::chrono::steady_clock::duration>(odomPer);
  }

  // Setup odometry.
  this->dataPtr->odom.SetWheelParams(this->dataPtr->wheelSeparation,
      this->dataPtr->wheelRadius, this->dataPtr->wheelRadius);

  // Subscribe to commands
  std::vector<std::string> topics;
  if (_sdf->HasElement("topic"))
  {
    topics.push_back(_sdf->Get<std::string>("topic"));
  }
  topics.push_back("/model/" + this->dataPtr->model.Name(_ecm) + "/cmd_vel");
  auto topic = validTopic(topics);

  this->dataPtr->node.Subscribe(topic, &DiffDrivePrivate::OnCmdVel,
      this->dataPtr.get());

<<<<<<< HEAD
  std::vector<std::string> odomTopics;
=======
  // Subscribe to enable/disable
  std::string enableTopic{"/model/" + this->dataPtr->model.Name(_ecm) +
      "/enable"};

  this->dataPtr->node.Subscribe(enableTopic, &DiffDrivePrivate::OnEnable,
      this->dataPtr.get());
  this->dataPtr->enabled = true;

  std::string odomTopic{"/model/" + this->dataPtr->model.Name(_ecm) +
    "/odometry"};
>>>>>>> 0f586706
  if (_sdf->HasElement("odom_topic"))
  {
    odomTopics.push_back(_sdf->Get<std::string>("odom_topic"));
  }
  odomTopics.push_back("/model/" + this->dataPtr->model.Name(_ecm) +
      "/odometry");
  auto odomTopic = validTopic(odomTopics);

  this->dataPtr->odomPub = this->dataPtr->node.Advertise<msgs::Odometry>(
      odomTopic);

  std::string tfTopic{"/model/" + this->dataPtr->model.Name(_ecm) +
    "/tf"};
  if (_sdf->HasElement("tf_topic"))
    tfTopic = _sdf->Get<std::string>("tf_topic");
  this->dataPtr->tfPub = this->dataPtr->node.Advertise<msgs::Pose_V>(
      tfTopic);

  if (_sdf->HasElement("frame_id"))
    this->dataPtr->sdfFrameId = _sdf->Get<std::string>("frame_id");

  if (_sdf->HasElement("child_frame_id"))
    this->dataPtr->sdfChildFrameId = _sdf->Get<std::string>("child_frame_id");

  ignmsg << "DiffDrive subscribing to twist messages on [" << topic << "]"
         << std::endl;
}

//////////////////////////////////////////////////
void DiffDrive::PreUpdate(const ignition::gazebo::UpdateInfo &_info,
    ignition::gazebo::EntityComponentManager &_ecm)
{
  IGN_PROFILE("DiffDrive::PreUpdate");

  // \TODO(anyone) Support rewind
  if (_info.dt < std::chrono::steady_clock::duration::zero())
  {
    ignwarn << "Detected jump back in time ["
        << std::chrono::duration_cast<std::chrono::seconds>(_info.dt).count()
        << "s]. System may not work properly." << std::endl;
  }

  // If the joints haven't been identified yet, look for them
  static std::set<std::string> warnedModels;
  auto modelName = this->dataPtr->model.Name(_ecm);
  if (this->dataPtr->leftJoints.empty() ||
      this->dataPtr->rightJoints.empty())
  {
    bool warned{false};
    for (const std::string &name : this->dataPtr->leftJointNames)
    {
      Entity joint = this->dataPtr->model.JointByName(_ecm, name);
      if (joint != kNullEntity)
        this->dataPtr->leftJoints.push_back(joint);
      else if (warnedModels.find(modelName) == warnedModels.end())
      {
        ignwarn << "Failed to find left joint [" << name << "] for model ["
                << modelName << "]" << std::endl;
        warned = true;
      }
    }

    for (const std::string &name : this->dataPtr->rightJointNames)
    {
      Entity joint = this->dataPtr->model.JointByName(_ecm, name);
      if (joint != kNullEntity)
        this->dataPtr->rightJoints.push_back(joint);
      else if (warnedModels.find(modelName) == warnedModels.end())
      {
        ignwarn << "Failed to find right joint [" << name << "] for model ["
                << modelName << "]" << std::endl;
        warned = true;
      }
    }
    if (warned)
    {
      warnedModels.insert(modelName);
    }
  }

  if (this->dataPtr->leftJoints.empty() || this->dataPtr->rightJoints.empty())
    return;

  if (warnedModels.find(modelName) != warnedModels.end())
  {
    ignmsg << "Found joints for model [" << modelName
           << "], plugin will start working." << std::endl;
    warnedModels.erase(modelName);
  }

  // Nothing left to do if paused.
  if (_info.paused)
    return;

  for (Entity joint : this->dataPtr->leftJoints)
  {
    // skip this entity if it has been removed
    if (!_ecm.HasEntity(joint))
      continue;

    // Update wheel velocity
    auto vel = _ecm.Component<components::JointVelocityCmd>(joint);

    if (vel == nullptr)
    {
      _ecm.CreateComponent(
          joint, components::JointVelocityCmd({this->dataPtr->leftJointSpeed}));
    }
    else
    {
      *vel = components::JointVelocityCmd({this->dataPtr->leftJointSpeed});
    }
  }

  for (Entity joint : this->dataPtr->rightJoints)
  {
    // skip this entity if it has been removed
    if (!_ecm.HasEntity(joint))
      continue;

    // Update wheel velocity
    auto vel = _ecm.Component<components::JointVelocityCmd>(joint);

    if (vel == nullptr)
    {
      _ecm.CreateComponent(joint,
          components::JointVelocityCmd({this->dataPtr->rightJointSpeed}));
    }
    else
    {
      *vel = components::JointVelocityCmd({this->dataPtr->rightJointSpeed});
    }
  }

  // Create the left and right side joint position components if they
  // don't exist.
  auto leftPos = _ecm.Component<components::JointPosition>(
      this->dataPtr->leftJoints[0]);
  if (!leftPos && _ecm.HasEntity(this->dataPtr->leftJoints[0]))
  {
    _ecm.CreateComponent(this->dataPtr->leftJoints[0],
        components::JointPosition());
  }

  auto rightPos = _ecm.Component<components::JointPosition>(
      this->dataPtr->rightJoints[0]);
  if (!rightPos && _ecm.HasEntity(this->dataPtr->rightJoints[0]))
  {
    _ecm.CreateComponent(this->dataPtr->rightJoints[0],
        components::JointPosition());
  }
}

//////////////////////////////////////////////////
void DiffDrive::PostUpdate(const UpdateInfo &_info,
    const EntityComponentManager &_ecm)
{
  IGN_PROFILE("DiffDrive::PostUpdate");
  // Nothing left to do if paused.
  if (_info.paused)
    return;

  this->dataPtr->UpdateVelocity(_info, _ecm);
  this->dataPtr->UpdateOdometry(_info, _ecm);
}

//////////////////////////////////////////////////
void DiffDrivePrivate::UpdateOdometry(const ignition::gazebo::UpdateInfo &_info,
    const ignition::gazebo::EntityComponentManager &_ecm)
{
  IGN_PROFILE("DiffDrive::UpdateOdometry");
  // Initialize, if not already initialized.
  if (!this->odom.Initialized())
  {
    this->odom.Init(std::chrono::steady_clock::time_point(_info.simTime));
    return;
  }

  if (this->leftJoints.empty() || this->rightJoints.empty())
    return;

  // Get the first joint positions for the left and right side.
  auto leftPos = _ecm.Component<components::JointPosition>(this->leftJoints[0]);
  auto rightPos = _ecm.Component<components::JointPosition>(
      this->rightJoints[0]);

  // Abort if the joints were not found or just created.
  if (!leftPos || !rightPos || leftPos->Data().empty() ||
      rightPos->Data().empty())
  {
    return;
  }

  this->odom.Update(leftPos->Data()[0], rightPos->Data()[0],
      std::chrono::steady_clock::time_point(_info.simTime));

  // Throttle publishing
  auto diff = _info.simTime - this->lastOdomPubTime;
  if (diff > std::chrono::steady_clock::duration::zero() &&
      diff < this->odomPubPeriod)
  {
    return;
  }
  this->lastOdomPubTime = _info.simTime;

  // Construct the odometry message and publish it.
  msgs::Odometry msg;
  msg.mutable_pose()->mutable_position()->set_x(this->odom.X());
  msg.mutable_pose()->mutable_position()->set_y(this->odom.Y());

  math::Quaterniond orientation(0, 0, *this->odom.Heading());
  msgs::Set(msg.mutable_pose()->mutable_orientation(), orientation);

  msg.mutable_twist()->mutable_linear()->set_x(this->odom.LinearVelocity());
  msg.mutable_twist()->mutable_angular()->set_z(*this->odom.AngularVelocity());

  // Set the time stamp in the header
  msg.mutable_header()->mutable_stamp()->CopyFrom(
      convert<msgs::Time>(_info.simTime));

  // Set the frame id.
  auto frame = msg.mutable_header()->add_data();
  frame->set_key("frame_id");
  if (this->sdfFrameId.empty())
  {
    frame->add_value(this->model.Name(_ecm) + "/odom");
  }
  else
  {
    frame->add_value(this->sdfFrameId);
  }

  std::optional<std::string> linkName = this->canonicalLink.Name(_ecm);
  if (this->sdfChildFrameId.empty())
  {
    if (linkName)
    {
      auto childFrame = msg.mutable_header()->add_data();
      childFrame->set_key("child_frame_id");
      childFrame->add_value(this->model.Name(_ecm) + "/" + *linkName);
    }
  }
  else
  {
    auto childFrame = msg.mutable_header()->add_data();
    childFrame->set_key("child_frame_id");
    childFrame->add_value(this->sdfChildFrameId);
  }

  // Construct the Pose_V/tf message and publish it.
  msgs::Pose_V tfMsg;
  ignition::msgs::Pose *tfMsgPose = tfMsg.add_pose();
  tfMsgPose->mutable_header()->CopyFrom(*msg.mutable_header());
  tfMsgPose->mutable_position()->CopyFrom(msg.mutable_pose()->position());
  tfMsgPose->mutable_orientation()->CopyFrom(msg.mutable_pose()->orientation());

  // Publish the messages
  this->odomPub.Publish(msg);
  this->tfPub.Publish(tfMsg);
}

//////////////////////////////////////////////////
void DiffDrivePrivate::UpdateVelocity(const ignition::gazebo::UpdateInfo &_info,
    const ignition::gazebo::EntityComponentManager &/*_ecm*/)
{
  IGN_PROFILE("DiffDrive::UpdateVelocity");

  double linVel;
  double angVel;
  {
    std::lock_guard<std::mutex> lock(this->mutex);
    linVel = this->targetVel.linear().x();
    angVel = this->targetVel.angular().z();
  }

  // Limit the target velocity if needed.
  this->limiterLin->Limit(
      linVel, this->last0Cmd.lin, this->last1Cmd.lin, _info.dt);
  this->limiterAng->Limit(
      angVel, this->last0Cmd.ang, this->last1Cmd.ang, _info.dt);

  // Update history of commands.
  this->last1Cmd = last0Cmd;
  this->last0Cmd.lin = linVel;
  this->last0Cmd.ang = angVel;

  // Convert the target velocities to joint velocities.
  this->rightJointSpeed =
    (linVel + angVel * this->wheelSeparation / 2.0) / this->wheelRadius;
  this->leftJointSpeed =
    (linVel - angVel * this->wheelSeparation / 2.0) / this->wheelRadius;
}

//////////////////////////////////////////////////
void DiffDrivePrivate::OnCmdVel(const msgs::Twist &_msg)
{
  std::lock_guard<std::mutex> lock(this->mutex);
  if (this->enabled)
  {
    this->targetVel = _msg;
  }
}

//////////////////////////////////////////////////
void DiffDrivePrivate::OnEnable(const msgs::Boolean &_msg)
{
  std::lock_guard<std::mutex> lock(this->mutex);
  this->enabled = _msg.data();
  if (!this->enabled)
  {
    math::Vector3d zeroVector{0, 0, 0};
    msgs::Set(this->targetVel.mutable_linear(), zeroVector);
    msgs::Set(this->targetVel.mutable_angular(), zeroVector);
  }
}

IGNITION_ADD_PLUGIN(DiffDrive,
                    ignition::gazebo::System,
                    DiffDrive::ISystemConfigure,
                    DiffDrive::ISystemPreUpdate,
                    DiffDrive::ISystemPostUpdate)

IGNITION_ADD_PLUGIN_ALIAS(DiffDrive, "ignition::gazebo::systems::DiffDrive")<|MERGE_RESOLUTION|>--- conflicted
+++ resolved
@@ -271,20 +271,16 @@
   this->dataPtr->node.Subscribe(topic, &DiffDrivePrivate::OnCmdVel,
       this->dataPtr.get());
 
-<<<<<<< HEAD
-  std::vector<std::string> odomTopics;
-=======
   // Subscribe to enable/disable
-  std::string enableTopic{"/model/" + this->dataPtr->model.Name(_ecm) +
-      "/enable"};
+  std::vector<std::string> enableTopics{"/model/" +
+      this->dataPtr->model.Name(_ecm) + "/enable"};
+  auto enableTopic = validTopic(enableTopics);
 
   this->dataPtr->node.Subscribe(enableTopic, &DiffDrivePrivate::OnEnable,
       this->dataPtr.get());
   this->dataPtr->enabled = true;
 
-  std::string odomTopic{"/model/" + this->dataPtr->model.Name(_ecm) +
-    "/odometry"};
->>>>>>> 0f586706
+  std::vector<std::string> odomTopics;
   if (_sdf->HasElement("odom_topic"))
   {
     odomTopics.push_back(_sdf->Get<std::string>("odom_topic"));
