/*
 * Copyright (C) 2021 Open Source Robotics Foundation
 *
 * Licensed under the Apache License, Version 2.0 (the "License");
 * you may not use this file except in compliance with the License.
 * You may obtain a copy of the License at
 *
 *     http://www.apache.org/licenses/LICENSE-2.0
 *
 * Unless required by applicable law or agreed to in writing, software
 * distributed under the License is distributed on an "AS IS" BASIS,
 * WITHOUT WARRANTIES OR CONDITIONS OF ANY KIND, either express or implied.
 * See the License for the specific language governing permissions and
 * limitations under the License.
 *
*/

<<<<<<< HEAD
#include "ignition/gazebo/ign/Export.hh"
=======
#include "gz/sim/Export.hh"
>>>>>>> a2a2c856

/// \brief External hook to get a list of available models.
extern "C" IGNITION_GAZEBO_IGN_VISIBLE void cmdModelList();

/// \brief External hook to dump model information.
/// \param[in] _modelName Model name.
/// \param[in] _pose --pose option.
/// \param[in] _linkName Link name.
/// \param[in] _jointName Joint name.
/// \param[in] _sensorName Sensor name.
extern "C" IGNITION_GAZEBO_IGN_VISIBLE void cmdModelInfo(
    const char *_modelName, int _pose, const char *_linkName,
    const char *_jointName,
    const char *_sensorName);<|MERGE_RESOLUTION|>--- conflicted
+++ resolved
@@ -15,11 +15,7 @@
  *
 */
 
-<<<<<<< HEAD
-#include "ignition/gazebo/ign/Export.hh"
-=======
-#include "gz/sim/Export.hh"
->>>>>>> a2a2c856
+#include "gz/sim/ign/Export.hh"
 
 /// \brief External hook to get a list of available models.
 extern "C" IGNITION_GAZEBO_IGN_VISIBLE void cmdModelList();
