#!/usr/bin/ruby

# Copyright (C) 2019 Open Source Robotics Foundation
#
# Licensed under the Apache License, Version 2.0 (the "License");
# you may not use this file except in compliance with the License.
# You may obtain a copy of the License at
#
#     http://www.apache.org/licenses/LICENSE-2.0
#
# Unless required by applicable law or agreed to in writing, software
# distributed under the License is distributed on an "AS IS" BASIS,
# WITHOUT WARRANTIES OR CONDITIONS OF ANY KIND, either express or implied.
# See the License for the specific language governing permissions and
# limitations under the License.

# We use 'dl' for Ruby <= 1.9.x and 'fiddle' for Ruby >= 2.0.x
if RUBY_VERSION.split('.')[0] < '2'
  require 'dl'
  require 'dl/import'
  include DL
else
  require 'fiddle'
  require 'fiddle/import'
  include Fiddle
end

require 'optparse'
require 'erb'
require 'pathname'

# Constants.
LIBRARY_NAME = '@library_location@'
LIBRARY_VERSION = '@PROJECT_VERSION_FULL@'

COMMON_OPTIONS =
               "  -h [--help]                Print this help message.\n"\
               "                                                    \n"        +
               "  --force-version <VERSION>  Use a specific library version.\n"\
               "                                                    \n"        +
               '  --versions                 Show the available versions.'

COMMANDS = { 'sim' =>
  "Run and manage Gazebo simulations.                                              \n"\
  "                                                                                \n"\
  "  gz sim [options] [file]                                                       \n"\
  "                                                                                \n"\
  "                                                                                \n"\
  "Available Options:                                                              \n"\
  "  -g                           Run only the GUI.                                \n"\
  "\n"\
  "  --iterations [arg]           Number of iterations to execute.                 \n"\
  "\n"\
  "  --levels                     Use the level system. The default is false,      \n"\
  "                               which loads all models. It's always true         \n"\
  "                               with --network-role.                             \n"\
  "\n"\
  "  --network-role [arg]         Participant role used in a distributed           \n"\
  "                               simulation environment. Role is one of           \n"\
  "                               [primary, secondary]. It implies --levels.       \n"\
  "\n"\
  "  --network-secondaries [arg]  Number of secondary participants expected        \n"\
  "                               to join a distributed simulation                 \n"\
  "                               environment. (Primary only).                     \n"\
  "\n"\
  "  --record                     Use logging system to record states and          \n"\
  "                               console messages to the default location,        \n"\
  "                               in ~/.gz/sim/log.                       \n"\
  "\n"\
  "  --record-path [arg]          Implicitly invokes --record, and specifies       \n"\
  "                               custom path to put recorded files. Argument      \n"\
  "                               is path to record states and console             \n"\
  "                               messages. Specifying this argument will          \n"\
  "                               enable console logging to a console.log          \n"\
  "                               file in the specified path.                      \n"\
  "\n"\
  "  --record-resources           Implicitly invokes --record, and records         \n"\
  "                               meshes and material files, in addition to        \n"\
  "                               states and console messages.                     \n"\
  "\n"\
  "  --record-topic [arg]         Specify the name of an additional topic to       \n"\
  "                               record. Implicitly invokes --record.             \n"\
  "                               Zero or more topics can be specified by          \n"\
  "                               using multiple --record-topic options.           \n"\
  "                               Regular expressions can be used, which           \n"\
  "                               likely requires quotes. A default set of         \n"\
  "                               topics are also recorded, which support          \n"\
  "                               simulation state playback. Enable debug          \n"\
  "                               console output with the -v 4 option              \n"\
  "                               and look for 'Recording default topic' in        \n"\
  "                               order to determine the default set of            \n"\
  "                               topics.                                          \n"\
  "                               Examples:                                        \n"\
  "                                 1. Record all topics.                          \n"\
  "                                     --record-topic \".*\"                      \n"\
  "                                 2. Record only the /stats topic.               \n"\
  "                                     --record-topic /stats                      \n"\
  "                                 3. Record the /stats and /clock topics.        \n"\
  "                                     --record-topic /stats \                    \n"\
  "                                     --record-topic /clock                      \n"\
  "\n"\
  "  --record-period [arg]        Specify the time period (seconds) between        \n"\
  "                               state recording.                                 \n"\
  "\n"\
  "  --log-overwrite              When recording, overwrite existing files.        \n"\
  "                               Only valid if recording is enabled.              \n"\
  "\n"\
  "  --log-compress               When recording, compress final log files.        \n"\
  "                               Only valid if recording is enabled.              \n"\
  "\n"\
  "  --seed [arg]                 Pass a custom seed value to the random           \n"\
  "                               number generator.                                \n"\
  "\n"\
  "  --playback [arg]             Use logging system to play back states.          \n"\
  "                               Argument is path to recorded states.             \n"\
  "\n"\
  "  --headless-rendering         Run rendering in headless mode                   \n"\
  "\n"\
  "  -r                           Run simulation on start.                         \n"\
  "\n"\
  "  -s                           Run only the server (headless mode). This        \n"\
  "                               overrides -g, if it is also present.             \n"\
  "\n"\
  "  -v [ --verbose ] [arg]       Adjust the level of console output (0~4).        \n"\
  "                               The default verbosity is 1, use -v without       \n"\
  "                               arguments for level 3.                           \n"\
  "\n"\
  "  --gui-config [arg]           Gazebo GUI configuration file to load.           \n"\
  "                               If no config is given, the configuration in      \n"\
  "                               the SDF file is used. And if that's not          \n"\
  "                               provided, the default installed config is        \n"\
  "                               used.                                            \n"\
  "\n"\
  "  --physics-engine [arg]       Gazebo Physics engine plugin to load.            \n"\
  "                               Gazebo will use DART by default.                 \n"\
  "                               (gz-physics-dartsim-plugin)                \n"\
  "                               Make sure custom plugins are in                  \n"\
  "                               GZ_SIM_PHYSICS_ENGINE_PATH.                      \n"\
  "\n"\
  "  --render-engine [arg]        Gazebo Rendering engine plugin to load for       \n"\
  "                               both the server and the GUI. Gazebo will use     \n"\
  "                               OGRE2 by default. (ogre2)                        \n"\
  "                               Make sure custom plugins are in                  \n"\
  "                               GZ_SIM_RENDER_ENGINE_PATH.                       \n"\
  "\n"\
  "  --render-engine-gui [arg]    Gazebo Rendering engine plugin to load for       \n"\
  "                               the GUI. Gazebo will use OGRE2 by default.       \n"\
  "                               (ogre2)                                          \n"\
  "                               Make sure custom plugins are in                  \n"\
  "                               GZ_SIM_RENDER_ENGINE_PATH.                       \n"\
  "\n"\
  "  --render-engine-server [arg] Gazebo Rendering engine plugin to load for       \n"\
  "                               the server. Gazebo will use OGRE2 by default.    \n"\
  "                               (ogre2)                                          \n"\
  "                               Make sure custom plugins are in                  \n"\
  "                               GZ_SIM_RENDER_ENGINE_PATH.                       \n"\
  "\n"\
  "  --version                    Print Gazebo version information.                \n"\
  "\n"\
  "  -z [arg]                     Update rate in Hertz.                            \n"\
  "\n"+
  COMMON_OPTIONS + "\n\n" +
  "Environment variables:                                                          \n"\
  "  GZ_SIM_RESOURCE_PATH         Colon separated paths used to locate             \n"\
  " resources such as worlds and models.                                         \n\n"\
  "  GZ_SIM_SYSTEM_PLUGIN_PATH    Colon separated paths used to                    \n"\
  " locate system plugins.                                                       \n\n"\
  "  GZ_SIM_SERVER_CONFIG_PATH    Path to server configuration file.             \n\n"\
  "  GZ_GUI_PLUGIN_PATH           Colon separated paths used to locate GUI         \n"\
  " plugins.                                                                       \n"\
  "  GZ_GUI_RESOURCE_PATH    Colon separated paths used to locate GUI              \n"\
  " resources such as configuration files.                                       \n\n"
}

#
# Class for the Gazebo command line tools.
#
class Cmd

  def killProcess(pid, name, timeout)
    Process.kill("-INT", pid)

    sleepSecs = 0.001
    iterations = (timeout / sleepSecs).to_i
    i = 0
    killedPid = 0
    while killedPid != pid && i < iterations
      begin
        killedPid = Process.waitpid(pid, Process::WNOHANG)
      rescue
        # The process has exited, so return.
        return
      end

      break if killedPid == pid

      sleep sleepSecs
      i = i + 1
    end

    if killedPid != pid
      puts "Escalating to SIGKILL on [#{name}]"
      Process.kill("-KILL", pid)
    end
  end

  #
  # Return a structure describing the options.
  #
  def parse(args)
    options = {
      'file' => '',
      'gui' => 0,
      'hz' => -1,
      'iterations' => 0,
      'levels' => 0,
      'network_role' => '',
      'network_secondaries' => 0,
      'record' => 0,
      'record-path' => '',
      'record-resources' => 0,
      'record-topics' => [],
      'record-period' => -1,
      'log-overwrite' => 0,
      'log-compress' => 0,
      'playback' => '',
      'run' => 0,
      'server' => 0,
      'verbose' => '1',
      'gui_config' => '',
      'physics_engine' => '',
      'render_engine_gui' => '',
      'render_engine_server' => '',
      'wait_gui' => 1,
      'headless-rendering' => 0,
      'seed' => 0
    }

    usage = COMMANDS[args[0]]

    # TODO(CH3): Deprecated. Remove on tock.
    # Print deprecation warning
    if args[0] == 'gazebo'
      puts 'The `gazebo` verb is deprecated. Please use `sim` instead.'
    end

    opt_parser = OptionParser.new do |opts|
      opts.banner = usage

      opts.on('-h', '--help') do
        puts usage
        exit
      end
      opts.on('--iterations [arg]', Integer,
              'Number of iterations to execute') do |i|
        options['iterations'] = i
      end
      opts.on('--network-role [arg]', String) do |role|
        options['network_role'] = role
      end
      opts.on('--network-secondaries [arg]', Integer) do |i|
        options['network_secondaries'] = i
      end
      opts.on('-z [arg]', Float, 'Update rate in Hertz') do |h|
        options['hz'] = h
      end
      opts.on('-r') do
        options['run'] = 1
      end
      opts.on('-g') do
        options['gui'] = 1
        # Runing the Gui only, don't show world loading menu
        options['wait_gui'] = 0
      end
      opts.on('-s') do
        options['server'] = 1
        # Runing the server only, don't wait for starting world from Gui
        options['wait_gui'] = 0
      end
      opts.on('--levels') do
        options['levels'] = 1
      end
      opts.on('--record') do
        options['record'] = 1
      end
      opts.on('--record-path [arg]', String) do |r|
        options['record-path'] = r
      end
      opts.on('--record-resources') do
        options['record-resources'] = 1
      end
      opts.on('--record-topic [arg]', String) do |t|
        options['record-topics'].append(t)
      end
      opts.on('--record-period [arg]', Float) do |d|
        options['record-period'] = d
      end
      opts.on('--log-overwrite') do
        options['log-overwrite'] = 1
      end
      opts.on('--log-compress') do
        options['log-compress'] = 1
      end
      opts.on('--playback [arg]', String) do |p|
        options['playback'] = p
      end
      opts.on('-v [verbose]', '--verbose [verbose]', String) do |v|
        options['verbose'] = v || '3'
      end
      opts.on('--gui-config [arg]', String) do |c|
        options['gui_config'] = c
      end
      opts.on('--physics-engine [arg]', String) do |e|
        options['physics_engine'] = e
      end
      opts.on('--headless-rendering') do
        options['headless-rendering'] = 1
      end
      opts.on('--render-engine-gui [arg]', String) do |g|
        options['render_engine_gui'] = g
      end
      opts.on('--render-engine-server [arg]', String) do |k|
        options['render_engine_server'] = k
      end
      opts.on('--render-engine [arg]', String) do |f|
        options['render_engine_gui'] = f
        options['render_engine_server'] = f
      end
      opts.on('--version') do
        options['version'] = '1'
      end
      opts.on('--seed [arg]', Integer) do |i|
        options['seed'] = i
      end

    end # opt_parser do

    opt_parser.parse!(args)

    # SDF file as positional argument
    filename = args.pop
    if filename and filename != 'sim' and filename != 'gazebo'
      options['file'] = filename
    end

    options['command'] = args[0]

    options
  end # parse()

  def execute(args)
    options = parse(args)

    library_name_path = Pathname.new(LIBRARY_NAME)
    if library_name_path.absolute?
      # If the first character is a slash, we'll assume that we've been given an
      # absolute path to the library. This is only used during test mode.
      plugin = LIBRARY_NAME
    else
      # We're assuming that the library path is relative to the current
      # location of this script.
      plugin = File.expand_path(File.join(File.dirname(__FILE__), LIBRARY_NAME))
    end
    conf_version = LIBRARY_VERSION

    begin
      Importer.dlload plugin
    rescue DLError => e
      puts "Library error for [#{plugin}]: #{e.to_s}"
      if plugin.end_with? ".dylib"
        puts "
If this script was executed with /usr/bin/ruby, this error may be caused by
macOS System Integrity Protection. One workaround is to use a different
version of ruby, for example:
    brew install ruby
and add the following line to your shell profile:
    export PATH=/usr/local/opt/ruby/bin:$PATH
If you are using a colcon workspace, please ensure that the setup script
has properly set the DYLD_LIBRARY_PATH environment variables."
      end
      exit(-1)
    end

    # Read the library version.
    Importer.extern 'char *gzSimVersion()'
    begin
      plugin_version = Importer.gzSimVersion.to_s
    rescue DLError
      puts "Library error: Problem running 'gzSimVersion()' from #{plugin}."
      exit(-1)
    end

    # Sanity check: Verify that the version of the yaml file matches the version
    # of the library that we are using.
    unless plugin_version.eql? conf_version
      puts "Error: Version mismatch. Your configuration file version is
            [#{conf_version}] but #{plugin} version is [#{plugin_version}]."
      exit(-1)
    end

    usage = COMMANDS[args[0]]

    begin

      # Import the findFuelResource function
      Importer.extern 'const char *findFuelResource(const char *)'

      if options.key?('version')
        Importer.extern 'char *simVersionHeader()'
        puts Importer.simVersionHeader.to_s
        exit
      end

      # Global configurations
      if options.key?('verbose')
        Importer.extern 'void cmdVerbosity(const char *)'
        Importer.cmdVerbosity(options['verbose'])
      end

      parsed = ''
      if options['file'] != ''
        # Check if the passed in file exists.
        if File.exists?(options['file'])
          path = options['file']
        # If not, then first check the GZ_SIM_RESOURCE_PATH environment
        # variable, then the configuration path from the launch library.
        else
          resourcePathEnv = ENV['GZ_SIM_RESOURCE_PATH']

          if resourcePathEnv.nil?
            resourcePathEnv = ENV['IGN_GAZEBO_RESOURCE_PATH']

            if !resourcePathEnv.nil?
              puts "
Using deprecated environment variable [IGN_GAZEBO_RESOURCE_PATH].
Please use [GZ_SIM_RESOURCE_PATH] instead."
            end
          end

          if !resourcePathEnv.nil?
            resourcePaths = resourcePathEnv.split(':')
            for resourcePath in resourcePaths
              filePath = File.join(resourcePath, options['file'])
              if File.exists?(filePath)
                path = filePath
                break
              end
            end
          end

          if path.nil?
            Importer.extern 'char *worldInstallDir()'
            path = File.join(Importer.worldInstallDir().to_s, options['file'])
            if !File.exists?(path)
              path = Importer.findFuelResource(options['file']).to_s
              options['file'] = path
              if path == ""
                puts "Unable to find or download file " + options['file']
                exit(-1)
              end
            end
          end
        end

        # ERB parse the file, and then run the result
        parsed = ERB.new(File.read(path)).result()
      end

      # Import the runServer function
      Importer.extern 'int runServer(const char *, int, int, float, int,
                               const char *, int, int, const char *,
                               int, int, int, const char *, const char *,
                               const char *, const char *, const char *,
<<<<<<< HEAD
                               const char *, int, int, int)'
=======
                               const char *, int, int, float)'
>>>>>>> 64c01fd3

      # Import the runGui function
      Importer.extern 'int runGui(const char *, const char *, int, const char *)'

      # If playback is specified, and the user has not specified a
      # custom gui config, set the gui config to load the playback
      # gui config
      if (options['playback'] != '' and options['gui_config'] == '')
        options['gui_config'] = "_playback_"
      end

      # Neither the -s nor -g options were used, so run both the server
      # and gui.
      if options['server'] == 0 && options['gui'] == 0

        if plugin.end_with? ".dylib"
          puts "On macOS `gz sim` currently only works with either the -s argument
or the -g argument, you cannot run both server and gui in one terminal.
See https://github.com/gazebosim/gz-sim/issues/44 for more info."
          exit(-1)
        end

        if plugin.end_with? ".dll"
          puts "`ign gazebo` currently only works with the -s argument on Windows.
See https://github.com/gazebosim/gz-sim/issues/168 for more info."
          exit(-1)
        end

        serverPid = Process.fork do
          ENV['RMT_PORT'] = '1500'
          Process.setpgid(0, 0)
          Process.setproctitle('gz sim server')
          Importer.runServer(parsed, options['iterations'], options['run'],
            options['hz'], options['levels'], options['network_role'],
            options['network_secondaries'], options['record'],
            options['record-path'], options['record-resources'],
            options['log-overwrite'], options['log-compress'],
            options['playback'], options['physics_engine'],
            options['render_engine_server'], options['render_engine_gui'],
            options['file'], options['record-topics'].join(':'),
            options['wait_gui'],
<<<<<<< HEAD
            options['headless-rendering'], options['seed'])

=======
            options['headless-rendering'], options['record-period'])
>>>>>>> 64c01fd3
        end

        guiPid = Process.fork do
          ENV['RMT_PORT'] = '1501'
          Process.setpgid(0, 0)
          Process.setproctitle('gz sim gui')
          Importer.runGui(options['gui_config'], options['file'],
              options['wait_gui'], options['render_engine_gui'])
        end

        Signal.trap("INT") {
          self.killProcess(guiPid, "Gazebo Sim GUI", 5.0)
          self.killProcess(serverPid, "Gazebo Sim Server", 5.0)
          return 1
        }

        # Wait for a child process to end
        pid, status = Process.wait2

        if pid == serverPid
          self.killProcess(guiPid, "Gazebo Sim GUI", 5.0)
        else
          self.killProcess(serverPid, "Gazebo Sim Server", 5.0)
        end

      # If the -s option was specified, then run only the server
      elsif options['server'] == 1
        ENV['RMT_PORT'] = '1500'
        Importer.runServer(parsed, options['iterations'], options['run'],
            options['hz'], options['levels'], options['network_role'],
            options['network_secondaries'], options['record'],
            options['record-path'], options['record-resources'],
            options['log-overwrite'], options['log-compress'],
            options['playback'], options['physics_engine'],
            options['render_engine_server'], options['render_engine_gui'],
            options['file'], options['record-topics'].join(':'),
<<<<<<< HEAD
            options['wait_gui'],
            options['headless-rendering'], options['seed'])
      # Otherwise run the gui

=======
            options['wait_gui'], options['headless-rendering'], options['record-period'])
            # Otherwise run the gui
>>>>>>> 64c01fd3
      else options['gui']
        if plugin.end_with? ".dll"
          puts "`gz sim` currently only works with the -s argument on Windows.
See https://github.com/gazebosim/gz-sim/issues/168 for more info."
          exit(-1)
        end

        ENV['RMT_PORT'] = '1501'
        Importer.runGui(options['gui_config'], options['file'],
            options['wait_gui'], options['render_engine_gui'])
      end
    rescue
      puts "Library error: Problem running [#{options['command']}]() "\
        "from #{plugin}."
    # begin
    end
  # execute
  end
# class
end<|MERGE_RESOLUTION|>--- conflicted
+++ resolved
@@ -471,11 +471,7 @@
                                const char *, int, int, const char *,
                                int, int, int, const char *, const char *,
                                const char *, const char *, const char *,
-<<<<<<< HEAD
-                               const char *, int, int, int)'
-=======
-                               const char *, int, int, float)'
->>>>>>> 64c01fd3
+                               const char *, int, int, float, int)'
 
       # Import the runGui function
       Importer.extern 'int runGui(const char *, const char *, int, const char *)'
@@ -517,12 +513,8 @@
             options['render_engine_server'], options['render_engine_gui'],
             options['file'], options['record-topics'].join(':'),
             options['wait_gui'],
-<<<<<<< HEAD
-            options['headless-rendering'], options['seed'])
-
-=======
-            options['headless-rendering'], options['record-period'])
->>>>>>> 64c01fd3
+            options['headless-rendering'], options['record-period'],
+            options['seed'])
         end
 
         guiPid = Process.fork do
@@ -559,15 +551,9 @@
             options['playback'], options['physics_engine'],
             options['render_engine_server'], options['render_engine_gui'],
             options['file'], options['record-topics'].join(':'),
-<<<<<<< HEAD
-            options['wait_gui'],
-            options['headless-rendering'], options['seed'])
-      # Otherwise run the gui
-
-=======
-            options['wait_gui'], options['headless-rendering'], options['record-period'])
+            options['wait_gui'], options['headless-rendering'],
+            options['record-period'], options['seed'])
             # Otherwise run the gui
->>>>>>> 64c01fd3
       else options['gui']
         if plugin.end_with? ".dll"
           puts "`gz sim` currently only works with the -s argument on Windows.
