--- conflicted
+++ resolved
@@ -21,11 +21,7 @@
 #include <ignition/common/Util.hh>
 #include <ignition/math/Pose3.hh>
 #include <ignition/math/Rand.hh>
-<<<<<<< HEAD
 #include <ignition/utils/SuppressWarning.hh>
-=======
-#include <ignition/utilities/ExtraTestMacros.hh>
->>>>>>> 1780d5f5
 
 #include "ignition/gazebo/components/CanonicalLink.hh"
 #include "ignition/gazebo/components/ChildLinkName.hh"
@@ -118,137 +114,6 @@
 };
 
 /////////////////////////////////////////////////
-<<<<<<< HEAD
-=======
-TEST_P(EntityComponentManagerFixture, AdjacentMemorySingleComponentType)
-{
-  std::vector<components::Pose> poses;
-  std::vector<ComponentKey> keys;
-
-  int count = 10;
-
-  Entity entity = manager.CreateEntity();
-  EXPECT_EQ(1u, entity);
-
-  // Create the components.
-  for (int i = 0; i < count; ++i)
-  {
-    poses.push_back(components::Pose(math::Pose3d(
-          math::Rand::IntNormal(10, 5),
-          math::Rand::IntNormal(100, 50),
-          math::Rand::IntNormal(-100, 30), 0, 0, 0)));
-    keys.push_back(manager.CreateComponent(entity, poses.back()));
-
-    // The component ids should increment by one for each component.
-    EXPECT_EQ(keys.back().second, i);
-  }
-
-  ASSERT_EQ(count, static_cast<int>(poses.size()));
-  ASSERT_EQ(count, static_cast<int>(keys.size()));
-
-  // Check the component values.
-  for (int i = 0; i < count; ++i)
-  {
-    EXPECT_EQ(poses[i], *(manager.Component<components::Pose>(keys[i])));
-  }
-  {
-    uintptr_t poseSize = sizeof(components::Pose);
-    const components::Pose *pose = nullptr, *prevPose = nullptr;
-
-    // Check that each component is adjacent in memory
-    for (int i = 0; i < count; ++i)
-    {
-      pose = manager.Component<components::Pose>(keys[i]);
-      if (prevPose != nullptr)
-      {
-        EXPECT_EQ(poseSize, reinterpret_cast<uintptr_t>(pose) -
-                            reinterpret_cast<uintptr_t>(prevPose));
-      }
-      prevPose = pose;
-    }
-  }
-  {
-    // Check that the data member of each Component is adjacent in memory
-    const math::Pose3d *poseData = nullptr, *prevPoseData = nullptr;
-    for (int i = 0; i < count; ++i)
-    {
-      poseData = &(manager.Component<components::Pose>(keys[i])->Data());
-      uintptr_t poseDataSize = sizeof(math::Pose3d) +
-        sizeof(components::BaseComponent);
-      if (prevPoseData != nullptr)
-      {
-        EXPECT_EQ(poseDataSize, reinterpret_cast<uintptr_t>(poseData) -
-                                reinterpret_cast<uintptr_t>(prevPoseData));
-      }
-      prevPoseData = poseData;
-    }
-  }
-}
-
-/////////////////////////////////////////////////
-// See https://github.com/ignitionrobotics/ign-gazebo/issues/1175
-TEST_P(EntityComponentManagerFixture,
-       IGN_UTILS_TEST_DISABLED_ON_WIN32(AdjacentMemoryTwoComponentTypes))
-{
-  common::setenv("IGN_DEBUG_COMPONENT_FACTORY", "true");
-
-  std::vector<components::Pose> poses;
-  std::vector<IntComponent> ints;
-  std::vector<ComponentKey> poseKeys;
-  std::vector<ComponentKey> intKeys;
-
-  int count = 100000;
-
-  Entity entity = manager.CreateEntity();
-  EXPECT_EQ(1u, entity);
-
-  // Create the components.
-  for (int i = 0; i < count; ++i)
-  {
-    poses.push_back(components::Pose(math::Pose3d(1, 2, 3, 0, 0, 0)));
-    ints.push_back(IntComponent(i));
-
-    poseKeys.push_back(manager.CreateComponent(entity, poses.back()));
-    intKeys.push_back(manager.CreateComponent(entity, ints.back()));
-
-    // The component ids should increment by one for each component.
-    EXPECT_EQ(poseKeys.back().second, i);
-    EXPECT_EQ(intKeys.back().second, i);
-  }
-
-  ASSERT_EQ(static_cast<size_t>(count), poses.size());
-  ASSERT_EQ(static_cast<size_t>(count), ints.size());
-  ASSERT_EQ(static_cast<size_t>(count), poseKeys.size());
-  ASSERT_EQ(static_cast<size_t>(count), intKeys.size());
-
-  uintptr_t poseSize = sizeof(components::Pose);
-  uintptr_t intSize = sizeof(IntComponent);
-  const components::Pose *pose = nullptr, *prevPose = nullptr;
-  const IntComponent *it = nullptr, *prevIt = nullptr;
-
-  // Check that each component is adjacent in memory
-  for (int i = 0; i < count; ++i)
-  {
-    pose = manager.Component<components::Pose>(poseKeys[i]);
-    it = manager.Component<IntComponent>(intKeys[i]);
-    if (prevPose != nullptr)
-    {
-      EXPECT_EQ(poseSize, reinterpret_cast<uintptr_t>(pose) -
-          reinterpret_cast<uintptr_t>(prevPose));
-    }
-
-    if (prevIt != nullptr)
-    {
-      EXPECT_EQ(intSize, reinterpret_cast<uintptr_t>(it) -
-          reinterpret_cast<uintptr_t>(prevIt));
-    }
-    prevPose = pose;
-    prevIt = it;
-  }
-}
-
-/////////////////////////////////////////////////
->>>>>>> 1780d5f5
 TEST_P(EntityComponentManagerFixture, InvalidComponentType)
 {
   // Can't remove component from an nonexistent entity
@@ -1493,7 +1358,6 @@
 }
 
 //////////////////////////////////////////////////
-<<<<<<< HEAD
 TEST_P(EntityComponentManagerFixture, EachAddRemoveComponent)
 {
   // test calling ecm.Each on entities that have components added/removed
@@ -1554,11 +1418,8 @@
 }
 
 //////////////////////////////////////////////////
-TEST_P(EntityComponentManagerFixture, EntityByComponents)
-=======
 TEST_P(EntityComponentManagerFixture,
        IGN_UTILS_TEST_DISABLED_ON_WIN32(EntityByComponents))
->>>>>>> 1780d5f5
 {
   // Create some entities
   Entity eInt = manager.CreateEntity();
