--- conflicted
+++ resolved
@@ -32,19 +32,12 @@
 using namespace ignition;
 using namespace gazebo;
 
-/// \todo(anyone) Move to GuiRunner::Implementation when porting to v5
-/// \brief Flag used to end the gUpdateThread.
-static bool gRunning = false;
-
-/// \brief Mutex to protect the plugin update.
-static std::mutex gUpdateMutex;
-
-/// \brief The plugin update thread..
-static std::thread gUpdateThread;
-
 /////////////////////////////////////////////////
 class ignition::gazebo::GuiRunner::Implementation
 {
+  /// \brief Update the plugins.
+  public: void UpdatePlugins();
+
   /// \brief Entity-component manager.
   public: gazebo::EntityComponentManager ecm;
 
@@ -56,6 +49,15 @@
 
   /// \brief Latest update info
   public: UpdateInfo updateInfo;
+
+  /// \brief Flag used to end the updateThread.
+  public: bool running{false};
+
+  /// \brief Mutex to protect the plugin update.
+  public: std::mutex updateMutex;
+
+  /// \brief The plugin update thread..
+  public: std::thread updateThread;
 };
 
 /////////////////////////////////////////////////
@@ -90,14 +92,14 @@
 
   // Periodically update the plugins
   // \todo(anyone) Move the global variables to GuiRunner::Implementation on v5
-  gRunning = true;
-  gUpdateThread = std::thread([&]()
-  {
-    while (gRunning)
+  this->dataPtr->running = true;
+  this->dataPtr->updateThread = std::thread([&]()
+  {
+    while (this->dataPtr->running)
     {
       {
-        std::lock_guard<std::mutex> lock(gUpdateMutex);
-        this->UpdatePlugins();
+        std::lock_guard<std::mutex> lock(this->dataPtr->updateMutex);
+        this->dataPtr->UpdatePlugins();
       }
       // This is roughly a 30Hz update rate.
       std::this_thread::sleep_for(std::chrono::milliseconds(33));
@@ -106,17 +108,14 @@
 }
 
 /////////////////////////////////////////////////
-<<<<<<< HEAD
-=======
 GuiRunner::~GuiRunner()
 {
-  gRunning = false;
-  if (gUpdateThread.joinable())
-    gUpdateThread.join();
-}
-
-/////////////////////////////////////////////////
->>>>>>> 86e6ad93
+  this->dataPtr->running = false;
+  if (this->dataPtr->updateThread.joinable())
+    this->dataPtr->updateThread.join();
+}
+
+/////////////////////////////////////////////////
 void GuiRunner::RequestState()
 {
   // set up service for async state response callback
@@ -190,37 +189,23 @@
   IGN_PROFILE_THREAD_NAME("GuiRunner::OnState");
   IGN_PROFILE("GuiRunner::Update");
 
-<<<<<<< HEAD
+  std::lock_guard<std::mutex> lock(this->dataPtr->updateMutex);
   this->dataPtr->ecm.SetState(_msg.state());
 
   // Update all plugins
   this->dataPtr->updateInfo = convert<UpdateInfo>(_msg.stats());
-=======
-  std::lock_guard<std::mutex> lock(gUpdateMutex);
-  this->ecm.SetState(_msg.state());
-
-  // Update all plugins
-  this->updateInfo = convert<UpdateInfo>(_msg.stats());
-  this->UpdatePlugins();
-  this->ecm.ClearNewlyCreatedEntities();
-  this->ecm.ProcessRemoveEntityRequests();
-}
-
-/////////////////////////////////////////////////
-void GuiRunner::UpdatePlugins()
-{
->>>>>>> 86e6ad93
+  this->dataPtr->UpdatePlugins();
+  this->dataPtr->ecm.ClearNewlyCreatedEntities();
+  this->dataPtr->ecm.ProcessRemoveEntityRequests();
+}
+
+/////////////////////////////////////////////////
+void GuiRunner::Implementation::UpdatePlugins()
+{
   auto plugins = gui::App()->findChildren<GuiSystem *>();
   for (auto plugin : plugins)
   {
-    plugin->Update(this->dataPtr->updateInfo, this->dataPtr->ecm);
-  }
-<<<<<<< HEAD
-  this->dataPtr->ecm.ClearNewlyCreatedEntities();
-  this->dataPtr->ecm.ProcessRemoveEntityRequests();
-  this->dataPtr->ecm.ClearRemovedComponents();
-}
-=======
+    plugin->Update(this->updateInfo, this->ecm);
+  }
   this->ecm.ClearRemovedComponents();
-}
->>>>>>> 86e6ad93
+}