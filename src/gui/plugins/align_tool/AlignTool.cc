--- conflicted
+++ resolved
@@ -28,10 +28,6 @@
 #include <ignition/common/Console.hh>
 #include <ignition/gui/Application.hh>
 #include <ignition/gui/MainWindow.hh>
-<<<<<<< HEAD
-#include <ignition/common/Console.hh>
-=======
->>>>>>> 483684f8
 #include <ignition/plugin/Register.hh>
 #include <ignition/rendering/Geometry.hh>
 #include <ignition/rendering/Material.hh>
@@ -39,14 +35,9 @@
 #include <ignition/rendering/RenderTypes.hh>
 #include <ignition/rendering/RenderingIface.hh>
 #include <ignition/rendering/Scene.hh>
-<<<<<<< HEAD
+#include <ignition/rendering/Visual.hh>
 #include <ignition/rendering/WireBox.hh>
-#include "ignition/gazebo/components/World.hh"
-#include "ignition/gazebo/components/Name.hh"
-=======
-#include <ignition/rendering/Visual.hh>
 #include <ignition/transport/Node.hh>
->>>>>>> 483684f8
 
 #include "ignition/gazebo/EntityComponentManager.hh"
 #include "ignition/gazebo/components/Name.hh"
@@ -376,7 +367,7 @@
           static_cast<int>(entityId))
       {
         // Check here to see if visual is top level or not, continue if not
-        rendering::VisualPtr topLevelVis = this->TopLevelVisual(scene, vis);
+        auto topLevelVis = this->TopLevelVisual(this->dataPtr->scene, vis);
         if (topLevelVis != vis)
           continue;
 
