/*
 * Copyright (C) 2019 Open Source Robotics Foundation
 *
 * Licensed under the Apache License, Version 2.0 (the "License");
 * you may not use this file except in compliance with the License.
 * You may obtain a copy of the License at
 *
 *     http://www.apache.org/licenses/LICENSE-2.0
 *
 * Unless required by applicable law or agreed to in writing, software
 * distributed under the License is distributed on an "AS IS" BASIS,
 * WITHOUT WARRANTIES OR CONDITIONS OF ANY KIND, either express or implied.
 * See the License for the specific language governing permissions and
 * limitations under the License.
 *
*/

#include "TransformControl.hh"

#include <gz/msgs/boolean.pb.h>
#include <gz/msgs/stringmsg.pb.h>

#include <algorithm>
#include <iostream>
#include <mutex>
#include <string>
#include <vector>

<<<<<<< HEAD
#include <ignition/common/Console.hh>
#include <ignition/common/KeyEvent.hh>
#include <ignition/common/MouseEvent.hh>
#include <ignition/gui/Application.hh>
#include <ignition/gui/GuiEvents.hh>
#include <ignition/gui/Helpers.hh>
#include <ignition/gui/MainWindow.hh>
#include <ignition/plugin/Register.hh>
#include <ignition/rendering/Geometry.hh>
#include <ignition/rendering/Grid.hh>
#include <ignition/rendering/RenderEngine.hh>
#include <ignition/rendering/RenderTypes.hh>
#include <ignition/rendering/RenderingIface.hh>
#include <ignition/rendering/Scene.hh>
#include <ignition/rendering/TransformController.hh>
#include <ignition/rendering/Visual.hh>
#include <ignition/transport/Node.hh>
#include <ignition/transport/Publisher.hh>

#include "ignition/gazebo/gui/GuiEvents.hh"
=======
#include <gz/common/Console.hh>
#include <gz/gui/Application.hh>
#include <gz/gui/MainWindow.hh>
#include <gz/plugin/Register.hh>
#include <gz/rendering/Geometry.hh>
#include <gz/rendering/Grid.hh>
#include <gz/rendering/RenderEngine.hh>
#include <gz/rendering/RenderTypes.hh>
#include <gz/rendering/RenderingIface.hh>
#include <gz/rendering/Scene.hh>
#include <gz/rendering/Visual.hh>
#include <gz/transport/Node.hh>
#include <gz/transport/Publisher.hh>

#include "gz/sim/gui/GuiEvents.hh"
>>>>>>> a2a2c856

namespace ignition::gazebo
{
  class TransformControlPrivate
  {
    /// \brief Perform transformations in the render thread.
    public: void HandleTransform();

    /// \brief Handle mouse events
    public: void HandleMouseEvents();

    /// \brief Snaps a point at intervals of a fixed distance. Currently used
    /// to give a snapping behavior when moving models with a mouse.
    /// \param[in] _point Input point to snap.
    /// \param[in] _snapVals The snapping values to use for each corresponding
    /// coordinate in _point
    /// \param[in] _sensitivity Sensitivity of a point snapping, in terms of a
    /// percentage of the interval.
    public: void SnapPoint(
        ignition::math::Vector3d &_point, math::Vector3d &_snapVals,
        double _sensitivity = 0.4) const;

    /// \brief Constraints the passed in axis to the currently selected axes.
    /// \param[in, out] _axis The axis to constrain.
    public: void XYZConstraint(math::Vector3d &_axis);

    /// \brief Snaps a value at intervals of a fixed distance. Currently used
    /// to give a snapping behavior when moving models with a mouse.
    /// \param[in] _coord Input coordinate point.
    /// \param[in] _interval Fixed distance interval at which the point is
    /// snapped.
    /// \param[in] _sensitivity Sensitivity of a point snapping, in terms of a
    /// percentage of the interval.
    /// \return Snapped coordinate point.
    public: double SnapValue(
        double _coord, double _interval, double _sensitivity) const;

    /// \brief Get the top level node for the given node, which
    /// is the ancestor which is a direct child to the root visual.
    /// Usually, this will be a model or a light.
    /// \param[in] _node Child node
    /// \return Top level node containining this node
    rendering::NodePtr TopLevelNode(
        const rendering::NodePtr &_node) const;

    /// \brief Ignition communication node.
    public: transport::Node node;

    /// \brief Mutex to protect mode
    // TODO(anyone): check on mutex usage
    public: std::mutex mutex;

    /// \brief Transform control service name
    /// Only used when in legacy mode, where this plugin requests a
    /// transport service provided by `GzScene3D`.
    /// The new behaviour is that this plugin performs the entire transform
    /// operation.
    public: std::string service{"/gui/transform_mode"};

    /// \brief Flag for if the snapping values should be set to the grid.
    public: bool snapToGrid{false};

    /// \brief Pointer to grid for snap to grid, assumes only one grid
    public: rendering::GridPtr grid;

    /// \brief The xyz snap values held for snap to grid.
    public: math::Vector3d xyzSnapVals{1.0, 1.0, 1.0};

    /// \brief The rpy snap values held for snap to grid.
    public: math::Vector3d rpySnapVals{45.0, 45.0, 45.0};

    /// \brief The scale snap values held for snap to grid.
    public: math::Vector3d scaleSnapVals{1.0, 1.0, 1.0};

    /// \brief Transform mode: none, translation, rotation, or scale
    public: rendering::TransformMode transformMode =
        rendering::TransformMode::TM_NONE;

    /// \brief Transform space: local or world
    public: rendering::TransformSpace transformSpace =
        rendering::TransformSpace::TS_LOCAL;

    /// \brief Transform controller for models
    public: rendering::TransformController transformControl;

    /// \brief Pointer to the rendering scene
    public: rendering::ScenePtr scene{nullptr};

    /// \brief User camera
    public: rendering::CameraPtr camera{nullptr};

    /// \brief True if there are new mouse events to process.
    public: bool mouseDirty{false};

    /// \brief Whether the transform gizmo is being dragged.
    public: bool transformActive{false};

    /// \brief Name of service for setting entity pose
    public: std::string poseCmdService;

    /// \brief Currently selected entities, organized by order of selection.
    public: std::vector<Entity> selectedEntities;

    /// \brief Holds the latest mouse event
    public: ignition::common::MouseEvent mouseEvent;

    /// \brief Holds the latest key event
    public: ignition::common::KeyEvent keyEvent;

    /// \brief Flag to indicate whether the x key is currently being pressed
    public: bool xPressed = false;

    /// \brief Flag to indicate whether the y key is currently being pressed
    public: bool yPressed = false;

    /// \brief Flag to indicate whether the z key is currently being pressed
    public: bool zPressed = false;

    /// \brief Where the mouse left off - used to continue translating
    /// smoothly when switching axes through keybinding and clicking
    /// Updated on an x, y, or z, press or release and a mouse press
    public: math::Vector2i mousePressPos = math::Vector2i::Zero;

    /// \brief Flag to keep track of world pose setting used
    /// for button translating.
    public: bool isStartWorldPosSet = false;

    /// \brief The starting world pose of a clicked visual.
    public: ignition::math::Vector3d startWorldPos = math::Vector3d::Zero;

    /// \brief Block orbit
    public: bool blockOrbit = false;

    /// \brief Enable legacy features for plugin to work with GzScene3D.
    /// Disable them to work with the new MinimalScene plugin.
    public: bool legacy{false};
  };
}

using namespace ignition;
using namespace ignition::gazebo;

/////////////////////////////////////////////////
TransformControl::TransformControl()
  : gz::gui::Plugin(),
  dataPtr(std::make_unique<TransformControlPrivate>())
{
}

/////////////////////////////////////////////////
TransformControl::~TransformControl() = default;

/////////////////////////////////////////////////
void TransformControl::LoadConfig(const tinyxml2::XMLElement *_pluginElem)
{
  if (this->title.empty())
    this->title = "Transform control";

  if (_pluginElem)
  {
    if (auto elem = _pluginElem->FirstChildElement("legacy"))
    {
      elem->QueryBoolText(&this->dataPtr->legacy);
    }
  }

  if (this->dataPtr->legacy)
  {
    igndbg << "Legacy mode is enabled; this plugin must be used with "
           << "GzScene3D." << std::endl;
  }
  else
  {
    igndbg << "Legacy mode is disabled; this plugin must be used with "
           << "MinimalScene." << std::endl;
  }

  gz::gui::App()->findChild<gz::gui::MainWindow *>
      ()->installEventFilter(this);
  gz::gui::App()->findChild<gz::gui::MainWindow *>
      ()->QuickWindow()->installEventFilter(this);
}

/////////////////////////////////////////////////
void TransformControl::OnSnapUpdate(
    double _x, double _y, double _z,
    double _roll, double _pitch, double _yaw,
    double _scaleX, double _scaleY, double _scaleZ)
{
  this->dataPtr->xyzSnapVals = math::Vector3d(_x, _y, _z);
  this->dataPtr->rpySnapVals = math::Vector3d(_roll, _pitch, _yaw);
  this->dataPtr->scaleSnapVals = math::Vector3d(_scaleX, _scaleY, _scaleZ);

<<<<<<< HEAD
  // Emit event to GzScene3D in legacy mode
  if (this->dataPtr->legacy)
  {
    ignition::gui::events::SnapIntervals event(
        this->dataPtr->xyzSnapVals,
        this->dataPtr->rpySnapVals,
        this->dataPtr->scaleSnapVals);
    ignition::gui::App()->sendEvent(
        ignition::gui::App()->findChild<ignition::gui::MainWindow *>(), &event);
  }
=======
  gui::events::SnapIntervals event(
      this->dataPtr->xyzSnapVals,
      this->dataPtr->rpySnapVals,
      this->dataPtr->scaleSnapVals);
  gz::gui::App()->sendEvent(
      gz::gui::App()->findChild<gz::gui::MainWindow *>(), &event);
>>>>>>> a2a2c856

  this->newSnapValues();
}

/////////////////////////////////////////////////
void TransformControl::OnMode(const QString &_mode)
{
  auto modeStr = _mode.toStdString();

  // Legacy behaviour: send request to GzScene3D
  if (this->dataPtr->legacy)
  {
    std::function<void(const msgs::Boolean &, const bool)> cb =
        [](const msgs::Boolean &/*_rep*/, const bool _result)
    {
      if (!_result)
        ignerr << "Error setting transform mode" << std::endl;
    };

    msgs::StringMsg req;
    req.set_data(modeStr);
    this->dataPtr->node.Request(this->dataPtr->service, req, cb);
  }
  // New behaviour: handle the transform control locally
  else
  {
    std::lock_guard<std::mutex> lock(this->dataPtr->mutex);
    if (modeStr == "select")
      this->dataPtr->transformMode = rendering::TransformMode::TM_NONE;
    else if (modeStr == "translate")
      this->dataPtr->transformMode = rendering::TransformMode::TM_TRANSLATION;
    else if (modeStr == "rotate")
      this->dataPtr->transformMode = rendering::TransformMode::TM_ROTATION;
    else if (modeStr == "scale")
      this->dataPtr->transformMode = rendering::TransformMode::TM_SCALE;
    else
      ignerr << "Unknown transform mode: [" << modeStr << "]" << std::endl;

    gazebo::gui::events::TransformControlModeActive
      transformControlModeActive(this->dataPtr->transformMode);
    ignition::gui::App()->sendEvent(
        ignition::gui::App()->findChild<ignition::gui::MainWindow *>(),
        &transformControlModeActive);
    this->dataPtr->mouseDirty = true;
  }
}

/////////////////////////////////////////////////
void TransformControl::OnSnapToGrid()
{
  this->dataPtr->snapToGrid = true;
}

/////////////////////////////////////////////////
void TransformControl::SnapToGrid()
{
  if (!this->dataPtr->grid)
    this->LoadGrid();

  // No grid was found, take no action
  if (!this->dataPtr->grid)
    return;

  double cellLength = this->dataPtr->grid->CellLength();
  this->OnSnapUpdate(cellLength, cellLength, cellLength,
      this->dataPtr->rpySnapVals.X(),
      this->dataPtr->rpySnapVals.Y(),
      this->dataPtr->rpySnapVals.Z(),
      this->dataPtr->scaleSnapVals.X(),
      this->dataPtr->scaleSnapVals.Y(),
      this->dataPtr->scaleSnapVals.Z());
}

/////////////////////////////////////////////////
void TransformControl::LoadGrid()
{
  auto scene = rendering::sceneFromFirstRenderEngine();

  // load grid
  // if gridPtr found, load the existing gridPtr to class
  for (unsigned int i = 0; i < scene->VisualCount(); ++i)
  {
    auto vis = scene->VisualByIndex(i);
    if (!vis || vis->GeometryCount() == 0)
      continue;
    for (unsigned int j = 0; j < vis->GeometryCount(); ++j)
    {
      auto grid = std::dynamic_pointer_cast<rendering::Grid>(
            vis->GeometryByIndex(j));
      if (grid)
      {
        this->dataPtr->grid = grid;
        return;
      }
    }
  }
}

/////////////////////////////////////////////////
bool TransformControl::eventFilter(QObject *_obj, QEvent *_event)
{
  if (_event->type() == ignition::gui::events::Render::kType)
  {
    // This event is called in Scene3d's RenderThread, so it's safe to make
    // rendering calls here
    if (this->dataPtr->snapToGrid)
    {
      this->SnapToGrid();
      this->dataPtr->snapToGrid = false;
    }
    if (this->dataPtr->transformControl.Active())
      this->dataPtr->mouseDirty = true;
    this->dataPtr->HandleTransform();
  }
  else if (_event->type() ==
    ignition::gazebo::gui::events::EntitiesSelected::kType)
  {
    if (!this->dataPtr->blockOrbit)
    {
      ignition::gazebo::gui::events::EntitiesSelected *_e =
        static_cast<ignition::gazebo::gui::events::EntitiesSelected*>(_event);
      this->dataPtr->selectedEntities = _e->Data();
    }
  }
  else if (_event->type() ==
    ignition::gazebo::gui::events::DeselectAllEntities::kType)
  {
    if (!this->dataPtr->blockOrbit)
    {
      this->dataPtr->selectedEntities.clear();
    }
  }
  else if (_event->type() == ignition::gui::events::LeftClickOnScene::kType)
  {
    ignition::gui::events::LeftClickOnScene *_e =
      static_cast<ignition::gui::events::LeftClickOnScene*>(_event);
    this->dataPtr->mouseEvent = _e->Mouse();
    this->dataPtr->mouseDirty = true;
  }
  else if (_event->type() == ignition::gui::events::MousePressOnScene::kType)
  {
    auto event =
        static_cast<ignition::gui::events::MousePressOnScene *>(_event);
    this->dataPtr->mouseEvent = event->Mouse();
    this->dataPtr->mouseDirty = true;
  }
  else if (_event->type() == ignition::gui::events::DragOnScene::kType)
  {
    auto event =
        static_cast<ignition::gui::events::DragOnScene *>(_event);
    this->dataPtr->mouseEvent = event->Mouse();
    this->dataPtr->mouseDirty = true;
  }
  else if (_event->type() == ignition::gui::events::KeyPressOnScene::kType)
  {
    ignition::gui::events::KeyPressOnScene *_e =
      static_cast<ignition::gui::events::KeyPressOnScene*>(_event);
    this->dataPtr->keyEvent = _e->Key();

    if (this->dataPtr->keyEvent.Key() == Qt::Key_T)
    {
      this->activateTranslate();
    }
    else if (this->dataPtr->keyEvent.Key() == Qt::Key_R)
    {
      this->activateRotate();
    }
  }
  else if (_event->type() == ignition::gui::events::KeyReleaseOnScene::kType)
  {
    ignition::gui::events::KeyReleaseOnScene *_e =
      static_cast<ignition::gui::events::KeyReleaseOnScene*>(_event);
    this->dataPtr->keyEvent = _e->Key();
    if (this->dataPtr->keyEvent.Key() == Qt::Key_Escape)
    {
      this->activateSelect();
    }
  }

  if (this->dataPtr->legacy)
  {
    if (_event->type() == QEvent::KeyPress)
    {
      QKeyEvent *keyEvent = static_cast<QKeyEvent*>(_event);
      if (keyEvent->key() == Qt::Key_T)
      {
        this->activateTranslate();
      }
      else if (keyEvent->key() == Qt::Key_R)
      {
        this->activateRotate();
      }
    }
    else if (_event->type() == QEvent::KeyRelease)
    {
      QKeyEvent *keyEvent = static_cast<QKeyEvent*>(_event);
      if (keyEvent->key() == Qt::Key_Escape)
      {
        this->activateSelect();
      }
    }
  }

  return QObject::eventFilter(_obj, _event);
}

/////////////////////////////////////////////////
double TransformControl::xSnap()
{
  return this->dataPtr->xyzSnapVals[0];
}

/////////////////////////////////////////////////
double TransformControl::ySnap()
{
  return this->dataPtr->xyzSnapVals[1];
}

/////////////////////////////////////////////////
double TransformControl::zSnap()
{
  return this->dataPtr->xyzSnapVals[2];
}

/////////////////////////////////////////////////
double TransformControl::rollSnap()
{
  return this->dataPtr->rpySnapVals[0];
}

/////////////////////////////////////////////////
double TransformControl::pitchSnap()
{
  return this->dataPtr->rpySnapVals[1];
}

/////////////////////////////////////////////////
double TransformControl::yawSnap()
{
  return this->dataPtr->rpySnapVals[2];
}

/////////////////////////////////////////////////
double TransformControl::scaleXSnap()
{
  return this->dataPtr->scaleSnapVals[0];
}

/////////////////////////////////////////////////
double TransformControl::scaleYSnap()
{
  return this->dataPtr->scaleSnapVals[1];
}

/////////////////////////////////////////////////
double TransformControl::scaleZSnap()
{
  return this->dataPtr->scaleSnapVals[2];
}

/////////////////////////////////////////////////
void TransformControlPrivate::HandleTransform()
{
  if (nullptr == this->scene)
  {
    this->scene = rendering::sceneFromFirstRenderEngine();
    if (nullptr == this->scene)
    {
      return;
    }

    for (unsigned int i = 0; i < this->scene->NodeCount(); ++i)
    {
      auto cam = std::dynamic_pointer_cast<rendering::Camera>(
        this->scene->NodeByIndex(i));
      if (cam && cam->HasUserData("user-camera") &&
          std::get<bool>(cam->UserData("user-camera")))
      {
        this->camera = cam;
        igndbg << "TransformControl plugin is using camera ["
               << this->camera->Name() << "]" << std::endl;
        break;
      }
    }

    if (!this->transformControl.Camera())
      this->transformControl.SetCamera(this->camera);
  }

  // set transform configuration
  this->transformControl.SetTransformMode(this->transformMode);

  // stop and detach transform controller if mode is none or no entity is
  // selected
  if (this->transformMode == rendering::TransformMode::TM_NONE ||
      (this->transformControl.Node() &&
      this->selectedEntities.empty()))
  {
    if (this->transformControl.Node())
    {
      try
      {
        this->transformControl.Node()->SetUserData(
          "pause-update", static_cast<int>(0));
      }
      catch (std::bad_variant_access &)
      {
        // It's ok to get here
      }
    }

    if (this->transformControl.Active())
      this->transformControl.Stop();

    this->transformControl.Detach();
  }
  else
  {
    // shift indicates world space transformation
    this->transformSpace = (this->keyEvent.Shift()) ?
        rendering::TransformSpace::TS_WORLD :
        rendering::TransformSpace::TS_LOCAL;
    this->transformControl.SetTransformSpace(
        this->transformSpace);
  }

  // update gizmo visual
  this->transformControl.Update();

  this->HandleMouseEvents();

  ignition::gui::events::BlockOrbit blockOrbitEvent(this->blockOrbit);
  ignition::gui::App()->sendEvent(
      ignition::gui::App()->findChild<ignition::gui::MainWindow *>(),
      &blockOrbitEvent);
}

/////////////////////////////////////////////////
void TransformControlPrivate::HandleMouseEvents()
{
  // check for mouse events
  if (!this->mouseDirty)
    return;
  this->mouseDirty = false;

  // handle mouse movements
  if (this->mouseEvent.Button() == ignition::common::MouseEvent::LEFT)
  {
    if (this->mouseEvent.Type() == ignition::common::MouseEvent::PRESS
        && this->transformControl.Node())
    {
      this->mousePressPos = this->mouseEvent.Pos();

      // get the visual at mouse position
      rendering::VisualPtr visual = this->scene->VisualAt(
            this->camera,
            this->mouseEvent.Pos());

      if (visual)
      {
        // check if the visual is an axis in the gizmo visual
        math::Vector3d axis =
            this->transformControl.AxisById(visual->Id());
        if (axis != ignition::math::Vector3d::Zero)
        {
          this->blockOrbit = true;
          // start the transform process
          this->transformControl.SetActiveAxis(axis);
          this->transformControl.Start();
          if (this->transformControl.Node())
          {
            try
            {
              this->transformControl.Node()->SetUserData(
                "pause-update", static_cast<int>(1));
            }
            catch (std::bad_variant_access &)
            {
              // It's ok to get here
            }
          }
        }
        else
        {
          this->blockOrbit = false;
          return;
        }
      }
    }
    else if (this->mouseEvent.Type() == ignition::common::MouseEvent::RELEASE)
    {
      this->blockOrbit = false;

      this->isStartWorldPosSet = false;
      if (this->transformControl.Active())
      {
        if (this->transformControl.Node())
        {
          std::function<void(const ignition::msgs::Boolean &, const bool)> cb =
            [this](const ignition::msgs::Boolean &/*_rep*/, const bool _result)
          {
            if (this->transformControl.Node())
            {
              try
              {
                this->transformControl.Node()->SetUserData(
                  "pause-update", static_cast<int>(0));
              }
              catch (std::bad_variant_access &)
              {
                // It's ok to get here
              }
            }
            if (!_result)
              ignerr << "Error setting pose" << std::endl;
          };
          rendering::NodePtr nodeTmp = this->transformControl.Node();
          auto topVisual = std::dynamic_pointer_cast<rendering::Visual>(
            nodeTmp);
          ignition::msgs::Pose req;
          req.set_name(topVisual->Name());
          msgs::Set(req.mutable_position(), nodeTmp->WorldPosition());
          msgs::Set(req.mutable_orientation(), nodeTmp->WorldRotation());

          // First time, create the service
          if (this->poseCmdService.empty())
          {
            std::string worldName;
            auto worldNames = ignition::gui::worldNames();
            if (!worldNames.empty())
              worldName = worldNames[0].toStdString();

            this->poseCmdService = "/world/" + worldName + "/set_pose";

            this->poseCmdService = transport::TopicUtils::AsValidTopic(
                this->poseCmdService);
            if (this->poseCmdService.empty())
            {
              ignerr << "Failed to create valid pose command service "
                     << "for world [" << worldName << "]" << std::endl;
              return;
            }
          }
          this->node.Request(this->poseCmdService, req, cb);
        }

        this->transformControl.Stop();
      }
      // Select entity
      else if (!this->mouseEvent.Dragging())
      {
        rendering::VisualPtr visual = this->scene->VisualAt(
              this->camera,
              this->mouseEvent.Pos());

        if (!visual)
        {
          return;
        }

        // check if the visual is an axis in the gizmo visual
        math::Vector3d axis = this->transformControl.AxisById(visual->Id());
        if (axis == ignition::math::Vector3d::Zero)
        {
          auto topNode = this->TopLevelNode(visual);
          if (!topNode)
          {
            return;
          }

          auto topVis = std::dynamic_pointer_cast<rendering::Visual>(topNode);
          // TODO(anyone) Check plane geometry instead of hardcoded name!
          if (topVis && topVis->Name() != "ground_plane")
          {
            // Highlight entity and notify other widgets

            // Attach control if in a transform mode - control is attached to:
            // * latest selection
            // * top-level nodes (model, light...)
            if (this->transformMode != rendering::TransformMode::TM_NONE)
            {
              rendering::VisualPtr clickedVisual = this->scene->VisualAt(
                    this->camera,
                    this->mouseEvent.Pos());

              auto topClickedNode = this->TopLevelNode(clickedVisual);
              auto topClickedVisual =
                std::dynamic_pointer_cast<rendering::Visual>(topClickedNode);

              if (topClickedNode == topClickedVisual)
              {
                this->transformControl.Attach(topClickedVisual);
                try
                {
                  topClickedVisual->SetUserData(
                    "pause-update", static_cast<int>(1));
                }
                catch (std::bad_variant_access &)
                {
                  // It's ok to get here
                }
              }
              else
              {
                this->transformControl.Detach();
                try
                {
                  topClickedVisual->SetUserData(
                    "pause-update", static_cast<int>(0));
                }
                catch (std::bad_variant_access &)
                {
                  // It's ok to get here
                }
              }
            }

            return;
          }
        }
      }
    }
  }
  if (this->mouseEvent.Type() == common::MouseEvent::MOVE
      && this->transformControl.Active())
  {
    if (this->transformControl.Node()){
      try
      {
        this->transformControl.Node()->SetUserData(
          "pause-update", static_cast<int>(1));
      } catch (std::bad_variant_access &)
      {
        // It's ok to get here
      }
    }

    this->blockOrbit = true;
    // compute the the start and end mouse positions in normalized coordinates
    auto imageWidth = static_cast<double>(this->camera->ImageWidth());
    auto imageHeight = static_cast<double>(
        this->camera->ImageHeight());
    double nx = 2.0 * this->mousePressPos.X() / imageWidth - 1.0;
    double ny = 1.0 - 2.0 * this->mousePressPos.Y() / imageHeight;
    double nxEnd = 2.0 * this->mouseEvent.Pos().X() / imageWidth - 1.0;
    double nyEnd = 1.0 - 2.0 * this->mouseEvent.Pos().Y() / imageHeight;
    math::Vector2d start(nx, ny);
    math::Vector2d end(nxEnd, nyEnd);

    // get the current active axis
    math::Vector3d axis = this->transformControl.ActiveAxis();

    // compute 3d transformation from 2d mouse movement
    if (this->transformControl.Mode() ==
        rendering::TransformMode::TM_TRANSLATION)
    {
      Entity nodeId = this->selectedEntities.front();
      rendering::NodePtr target;
      for (unsigned int i = 0; i < this->scene->VisualCount(); i++)
      {
        auto visual = this->scene->VisualByIndex(i);
        auto entityId = kNullEntity;
        try
        {
          entityId = static_cast<unsigned int>(
            std::get<int>(visual->UserData("gazebo-entity")));
        }
        catch (std::bad_variant_access &)
        {
          // It's ok to get here
        }
        if (entityId == nodeId)
        {
          target = std::dynamic_pointer_cast<rendering::Node>(
            this->scene->VisualById(visual->Id()));
          break;
        }
      }
      if (!target)
      {
        ignwarn << "Failed to find node with ID [" << nodeId << "]"
                << std::endl;
        return;
      }
      this->XYZConstraint(axis);
      if (!this->isStartWorldPosSet)
      {
        this->isStartWorldPosSet = true;
        this->startWorldPos = target->WorldPosition();
      }
      ignition::math::Vector3d worldPos = target->WorldPosition();
      math::Vector3d distance =
        this->transformControl.TranslationFrom2d(axis, start, end);
      if (this->keyEvent.Control())
      {
        // Translate to world frame for snapping
        distance += this->startWorldPos;
        math::Vector3d snapVals = this->xyzSnapVals;

        // Constrain snap values to a minimum of 1e-4
        snapVals.X() = std::max(1e-4, snapVals.X());
        snapVals.Y() = std::max(1e-4, snapVals.Y());
        snapVals.Z() = std::max(1e-4, snapVals.Z());

        this->SnapPoint(distance, snapVals);

        // Translate back to entity frame
        distance -= this->startWorldPos;
        distance *= axis;
      }
      this->transformControl.Translate(distance);
    }
    else if (this->transformControl.Mode() ==
        rendering::TransformMode::TM_ROTATION)
    {
      math::Quaterniond rotation =
          this->transformControl.RotationFrom2d(axis, start, end);

      if (this->keyEvent.Control())
      {
        math::Vector3d currentRot = rotation.Euler();
        math::Vector3d snapVals = this->rpySnapVals;

        if (snapVals.X() <= 1e-4)
        {
          snapVals.X() = IGN_PI/4;
        }
        else
        {
          snapVals.X() = IGN_DTOR(snapVals.X());
        }
        if (snapVals.Y() <= 1e-4)
        {
          snapVals.Y() = IGN_PI/4;
        }
        else
        {
          snapVals.Y() = IGN_DTOR(snapVals.Y());
        }
        if (snapVals.Z() <= 1e-4)
        {
          snapVals.Z() = IGN_PI/4;
        }
        else
        {
          snapVals.Z() = IGN_DTOR(snapVals.Z());
        }

        this->SnapPoint(currentRot, snapVals);
        rotation = math::Quaterniond::EulerToQuaternion(currentRot);
      }
      this->transformControl.Rotate(rotation);
    }
    else if (this->transformControl.Mode() ==
        rendering::TransformMode::TM_SCALE)
    {
      this->XYZConstraint(axis);
      // note: scaling is limited to local space
      math::Vector3d scale =
          this->transformControl.ScaleFrom2d(axis, start, end);
      if (this->keyEvent.Control())
      {
        math::Vector3d snapVals = this->scaleSnapVals;

        if (snapVals.X() <= 1e-4)
          snapVals.X() = 0.1;
        if (snapVals.Y() <= 1e-4)
          snapVals.Y() = 0.1;
        if (snapVals.Z() <= 1e-4)
          snapVals.Z() = 0.1;

        this->SnapPoint(scale, snapVals);
      }
      this->transformControl.Scale(scale);
    }
  }
}

/////////////////////////////////////////////////
rendering::NodePtr TransformControlPrivate::TopLevelNode(
    const rendering::NodePtr &_node) const
{
  if (!this->scene)
    return rendering::NodePtr();

  rendering::NodePtr rootNode = this->scene->RootVisual();

  rendering::NodePtr nodeTmp = _node;
  while (nodeTmp && nodeTmp->Parent() != rootNode)
  {
    nodeTmp =
      std::dynamic_pointer_cast<rendering::Node>(nodeTmp->Parent());
  }

  return nodeTmp;
}

/////////////////////////////////////////////////
double TransformControlPrivate::SnapValue(
    double _coord, double _interval, double _sensitivity) const
{
  double snap = _interval * _sensitivity;
  double rem = fmod(_coord, _interval);
  double minInterval = _coord - rem;

  if (rem < 0)
  {
    minInterval -= _interval;
  }

  double maxInterval = minInterval + _interval;

  if (_coord < (minInterval + snap))
  {
    _coord = minInterval;
  }
  else if (_coord > (maxInterval - snap))
  {
    _coord = maxInterval;
  }

  return _coord;
}

/////////////////////////////////////////////////
void TransformControlPrivate::XYZConstraint(math::Vector3d &_axis)
{
  math::Vector3d translationAxis = math::Vector3d::Zero;

  if (this->xPressed)
  {
    translationAxis += math::Vector3d::UnitX;
  }

  if (this->yPressed)
  {
    translationAxis += math::Vector3d::UnitY;
  }

  if (this->zPressed)
  {
    translationAxis += math::Vector3d::UnitZ;
  }

  if (translationAxis != math::Vector3d::Zero)
  {
    _axis = translationAxis;
  }
}

/////////////////////////////////////////////////
void TransformControlPrivate::SnapPoint(
    ignition::math::Vector3d &_point, math::Vector3d &_snapVals,
    double _sensitivity) const
{
  if (_snapVals.X() <= 0 || _snapVals.Y() <= 0 || _snapVals.Z() <= 0)
  {
    ignerr << "Interval distance must be greater than 0"
        << std::endl;
    return;
  }

  if (_sensitivity < 0 || _sensitivity > 1.0)
  {
    ignerr << "Sensitivity must be between 0 and 1" << std::endl;
    return;
  }

  _point.X() = this->SnapValue(_point.X(), _snapVals.X(), _sensitivity);
  _point.Y() = this->SnapValue(_point.Y(), _snapVals.Y(), _sensitivity);
  _point.Z() = this->SnapValue(_point.Z(), _snapVals.Z(), _sensitivity);
}

// Register this plugin
IGNITION_ADD_PLUGIN(TransformControl,
                    gz::gui::Plugin)<|MERGE_RESOLUTION|>--- conflicted
+++ resolved
@@ -26,30 +26,12 @@
 #include <string>
 #include <vector>
 
-<<<<<<< HEAD
-#include <ignition/common/Console.hh>
-#include <ignition/common/KeyEvent.hh>
-#include <ignition/common/MouseEvent.hh>
-#include <ignition/gui/Application.hh>
-#include <ignition/gui/GuiEvents.hh>
-#include <ignition/gui/Helpers.hh>
-#include <ignition/gui/MainWindow.hh>
-#include <ignition/plugin/Register.hh>
-#include <ignition/rendering/Geometry.hh>
-#include <ignition/rendering/Grid.hh>
-#include <ignition/rendering/RenderEngine.hh>
-#include <ignition/rendering/RenderTypes.hh>
-#include <ignition/rendering/RenderingIface.hh>
-#include <ignition/rendering/Scene.hh>
-#include <ignition/rendering/TransformController.hh>
-#include <ignition/rendering/Visual.hh>
-#include <ignition/transport/Node.hh>
-#include <ignition/transport/Publisher.hh>
-
-#include "ignition/gazebo/gui/GuiEvents.hh"
-=======
 #include <gz/common/Console.hh>
+#include <gz/common/KeyEvent.hh>
+#include <gz/common/MouseEvent.hh>
 #include <gz/gui/Application.hh>
+#include <gz/gui/GuiEvents.hh>
+#include <gz/gui/Helpers.hh>
 #include <gz/gui/MainWindow.hh>
 #include <gz/plugin/Register.hh>
 #include <gz/rendering/Geometry.hh>
@@ -58,12 +40,12 @@
 #include <gz/rendering/RenderTypes.hh>
 #include <gz/rendering/RenderingIface.hh>
 #include <gz/rendering/Scene.hh>
+#include <gz/rendering/TransformController.hh>
 #include <gz/rendering/Visual.hh>
 #include <gz/transport/Node.hh>
 #include <gz/transport/Publisher.hh>
 
 #include "gz/sim/gui/GuiEvents.hh"
->>>>>>> a2a2c856
 
 namespace ignition::gazebo
 {
@@ -257,25 +239,16 @@
   this->dataPtr->rpySnapVals = math::Vector3d(_roll, _pitch, _yaw);
   this->dataPtr->scaleSnapVals = math::Vector3d(_scaleX, _scaleY, _scaleZ);
 
-<<<<<<< HEAD
   // Emit event to GzScene3D in legacy mode
   if (this->dataPtr->legacy)
   {
-    ignition::gui::events::SnapIntervals event(
+    gz::gui::events::SnapIntervals event(
         this->dataPtr->xyzSnapVals,
         this->dataPtr->rpySnapVals,
         this->dataPtr->scaleSnapVals);
-    ignition::gui::App()->sendEvent(
-        ignition::gui::App()->findChild<ignition::gui::MainWindow *>(), &event);
-  }
-=======
-  gui::events::SnapIntervals event(
-      this->dataPtr->xyzSnapVals,
-      this->dataPtr->rpySnapVals,
-      this->dataPtr->scaleSnapVals);
-  gz::gui::App()->sendEvent(
-      gz::gui::App()->findChild<gz::gui::MainWindow *>(), &event);
->>>>>>> a2a2c856
+    gz::gui::App()->sendEvent(
+        gz::gui::App()->findChild<gz::gui::MainWindow *>(), &event);
+  }
 
   this->newSnapValues();
 }
@@ -316,8 +289,8 @@
 
     gazebo::gui::events::TransformControlModeActive
       transformControlModeActive(this->dataPtr->transformMode);
-    ignition::gui::App()->sendEvent(
-        ignition::gui::App()->findChild<ignition::gui::MainWindow *>(),
+    gz::gui::App()->sendEvent(
+        gz::gui::App()->findChild<gz::gui::MainWindow *>(),
         &transformControlModeActive);
     this->dataPtr->mouseDirty = true;
   }
@@ -377,7 +350,7 @@
 /////////////////////////////////////////////////
 bool TransformControl::eventFilter(QObject *_obj, QEvent *_event)
 {
-  if (_event->type() == ignition::gui::events::Render::kType)
+  if (_event->type() == gz::gui::events::Render::kType)
   {
     // This event is called in Scene3d's RenderThread, so it's safe to make
     // rendering calls here
@@ -408,31 +381,31 @@
       this->dataPtr->selectedEntities.clear();
     }
   }
-  else if (_event->type() == ignition::gui::events::LeftClickOnScene::kType)
-  {
-    ignition::gui::events::LeftClickOnScene *_e =
-      static_cast<ignition::gui::events::LeftClickOnScene*>(_event);
+  else if (_event->type() == gz::gui::events::LeftClickOnScene::kType)
+  {
+    gz::gui::events::LeftClickOnScene *_e =
+      static_cast<gz::gui::events::LeftClickOnScene*>(_event);
     this->dataPtr->mouseEvent = _e->Mouse();
     this->dataPtr->mouseDirty = true;
   }
-  else if (_event->type() == ignition::gui::events::MousePressOnScene::kType)
+  else if (_event->type() == gz::gui::events::MousePressOnScene::kType)
   {
     auto event =
-        static_cast<ignition::gui::events::MousePressOnScene *>(_event);
+        static_cast<gz::gui::events::MousePressOnScene *>(_event);
     this->dataPtr->mouseEvent = event->Mouse();
     this->dataPtr->mouseDirty = true;
   }
-  else if (_event->type() == ignition::gui::events::DragOnScene::kType)
+  else if (_event->type() == gz::gui::events::DragOnScene::kType)
   {
     auto event =
-        static_cast<ignition::gui::events::DragOnScene *>(_event);
+        static_cast<gz::gui::events::DragOnScene *>(_event);
     this->dataPtr->mouseEvent = event->Mouse();
     this->dataPtr->mouseDirty = true;
   }
-  else if (_event->type() == ignition::gui::events::KeyPressOnScene::kType)
-  {
-    ignition::gui::events::KeyPressOnScene *_e =
-      static_cast<ignition::gui::events::KeyPressOnScene*>(_event);
+  else if (_event->type() == gz::gui::events::KeyPressOnScene::kType)
+  {
+    gz::gui::events::KeyPressOnScene *_e =
+      static_cast<gz::gui::events::KeyPressOnScene*>(_event);
     this->dataPtr->keyEvent = _e->Key();
 
     if (this->dataPtr->keyEvent.Key() == Qt::Key_T)
@@ -444,10 +417,10 @@
       this->activateRotate();
     }
   }
-  else if (_event->type() == ignition::gui::events::KeyReleaseOnScene::kType)
-  {
-    ignition::gui::events::KeyReleaseOnScene *_e =
-      static_cast<ignition::gui::events::KeyReleaseOnScene*>(_event);
+  else if (_event->type() == gz::gui::events::KeyReleaseOnScene::kType)
+  {
+    gz::gui::events::KeyReleaseOnScene *_e =
+      static_cast<gz::gui::events::KeyReleaseOnScene*>(_event);
     this->dataPtr->keyEvent = _e->Key();
     if (this->dataPtr->keyEvent.Key() == Qt::Key_Escape)
     {
@@ -607,9 +580,9 @@
 
   this->HandleMouseEvents();
 
-  ignition::gui::events::BlockOrbit blockOrbitEvent(this->blockOrbit);
-  ignition::gui::App()->sendEvent(
-      ignition::gui::App()->findChild<ignition::gui::MainWindow *>(),
+  gz::gui::events::BlockOrbit blockOrbitEvent(this->blockOrbit);
+  gz::gui::App()->sendEvent(
+      gz::gui::App()->findChild<gz::gui::MainWindow *>(),
       &blockOrbitEvent);
 }
 
@@ -704,7 +677,7 @@
           if (this->poseCmdService.empty())
           {
             std::string worldName;
-            auto worldNames = ignition::gui::worldNames();
+            auto worldNames = gz::gui::worldNames();
             if (!worldNames.empty())
               worldName = worldNames[0].toStdString();
 
