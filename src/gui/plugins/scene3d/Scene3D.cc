/*
 * Copyright (C) 2019 Open Source Robotics Foundation
 *
 * Licensed under the Apache License, Version 2.0 (the "License");
 * you may not use this file except in compliance with the License.
 * You may obtain a copy of the License at
 *
 *     http://www.apache.org/licenses/LICENSE-2.0
 *
 * Unless required by applicable law or agreed to in writing, software
 * distributed under the License is distributed on an "AS IS" BASIS,
 * WITHOUT WARRANTIES OR CONDITIONS OF ANY KIND, either express or implied.
 * See the License for the specific language governing permissions and
 * limitations under the License.
 *
*/

#include "Scene3D.hh"

#include <algorithm>
#include <cmath>
#include <condition_variable>
#include <limits>
#include <map>
#include <mutex>
#include <sstream>
#include <string>
#include <utility>
#include <vector>

#include <sdf/Link.hh>
#include <sdf/Model.hh>
#include <sdf/Root.hh>
#include <sdf/Visual.hh>

#include <ignition/common/Animation.hh>
#include <ignition/common/Console.hh>
#include <ignition/common/KeyFrame.hh>
#include <ignition/common/MeshManager.hh>
#include <ignition/common/Profiler.hh>
#include <ignition/common/StringUtils.hh>
#include <ignition/common/Uuid.hh>
#include <ignition/common/VideoEncoder.hh>

#include <ignition/plugin/Register.hh>

#include <ignition/math/Vector2.hh>
#include <ignition/math/Vector3.hh>

#include <ignition/rendering/Image.hh>
#include <ignition/rendering/OrbitViewController.hh>
#include <ignition/rendering/MoveToHelper.hh>
#include <ignition/rendering/RayQuery.hh>
#include <ignition/rendering/RenderEngine.hh>
#include <ignition/rendering/RenderingIface.hh>
#include <ignition/rendering/Scene.hh>
#include <ignition/rendering/TransformController.hh>

#include <ignition/transport/Node.hh>

#include <ignition/utils/SuppressWarning.hh>

#include <ignition/gui/Conversions.hh>
#include <ignition/gui/GuiEvents.hh>
#include <ignition/gui/Application.hh>
#include <ignition/gui/MainWindow.hh>

#include "ignition/gazebo/components/Name.hh"
#include "ignition/gazebo/components/RenderEngineGuiPlugin.hh"
#include "ignition/gazebo/components/World.hh"
#include "ignition/gazebo/EntityComponentManager.hh"
#include "ignition/gazebo/gui/GuiEvents.hh"
#include "ignition/gazebo/rendering/RenderUtil.hh"

/// \brief condition variable for lockstepping video recording
/// todo(anyone) avoid using a global condition variable when we support
/// multiple viewports in the future.
std::condition_variable g_renderCv;

Q_DECLARE_METATYPE(std::string)
Q_DECLARE_METATYPE(ignition::gazebo::RenderSync*)

namespace ignition
{
namespace gazebo
{
inline namespace IGNITION_GAZEBO_VERSION_NAMESPACE {
  /// \brief Helper to store selection requests to be handled in the render
  /// thread by `IgnRenderer::HandleEntitySelection`.
  struct SelectionHelper
  {
    /// \brief Entity to be selected
    Entity selectEntity{kNullEntity};

    /// \brief Deselect all entities
    bool deselectAll{false};

    /// \brief True to send an event and notify all widgets
    bool sendEvent{false};
  };

  /// \brief Private data class for IgnRenderer
  class IgnRendererPrivate
  {
    /// \brief Flag to indicate if mouse event is dirty
    public: bool mouseDirty = false;

    /// \brief Flag to indicate if hover event is dirty
    public: bool hoverDirty = false;

    /// \brief Mouse event
    public: common::MouseEvent mouseEvent;

    /// \brief Key event
    public: common::KeyEvent keyEvent;

    /// \brief Mouse move distance since last event.
    public: math::Vector2d drag;

    /// \brief Mutex to protect mouse events
    public: std::mutex mutex;

    /// \brief User camera
    public: rendering::CameraPtr camera;

    /// \brief Camera orbit controller
    public: rendering::OrbitViewController viewControl;

    /// \brief Transform controller for models
    public: rendering::TransformController transformControl;

    /// \brief Transform space: local or world
    public: rendering::TransformSpace transformSpace =
        rendering::TransformSpace::TS_LOCAL;

    /// \brief Transform mode: none, translation, rotation, or scale
    public: rendering::TransformMode transformMode =
        rendering::TransformMode::TM_NONE;

    /// \brief True to record a video from the user camera
    public: bool recordVideo = false;

    /// \brief Video encoding format
    public: std::string recordVideoFormat;

    /// \brief Path to save the recorded video
    public: std::string recordVideoSavePath;

    /// \brief Use sim time as timestamp during video recording
    /// By default (false), video encoding is done using real time.
    public: bool recordVideoUseSimTime = false;

    /// \brief Lockstep gui with ECM when recording
    public: bool recordVideoLockstep = false;

    /// \brief Video recorder bitrate (bps)
    public: unsigned int recordVideoBitrate = 2070000;

    /// \brief Previous camera update time during video recording
    /// only used in lockstep mode and recording in sim time.
    public: std::chrono::steady_clock::time_point recordVideoUpdateTime;

    /// \brief Start time of video recording
    public: std::chrono::steady_clock::time_point recordStartTime;

    /// \brief Video recording statistics publisher
    public: transport::Node::Publisher recorderStatsPub;

    /// \brief Target to move the user camera to
    public: std::string moveToTarget;

    /// \brief Helper object to move user camera
    public: ignition::rendering::MoveToHelper moveToHelper;

    /// \brief Target to view collisions
    public: std::string viewCollisionsTarget;

    /// \brief Helper object to select entities. Only the latest selection
    /// request is kept.
    public: SelectionHelper selectionHelper;

    /// \brief Target to follow
    public: std::string followTarget;

    /// \brief Wait for follow target
    public: bool followTargetWait = false;

    /// \brief Offset of camera from target being followed
    public: math::Vector3d followOffset = math::Vector3d(-5, 0, 3);

    /// \brief Flag to indicate the follow offset needs to be updated
    public: bool followOffsetDirty = false;

    /// \brief Flag to indicate the follow offset has been updated
    public: bool newFollowOffset = true;

    /// \brief Follow P gain
    public: double followPGain = 0.01;

    /// \brief True follow the target at an offset that is in world frame,
    /// false to follow in target's local frame
    public: bool followWorldFrame = false;

    /// \brief Flag for indicating whether we are in view angle mode or not
    public: bool viewAngle = false;

    /// \brief Flag for indicating whether we are spawning or not.
    public: bool isSpawning = false;

    /// \brief Flag for indicating whether the user is currently placing a
    /// resource with the shapes plugin or not
    public: bool isPlacing = false;

    /// \brief Atomic bool indicating whether the dropdown menu
    /// is currently enabled or disabled.
    public: std::atomic_bool dropdownMenuEnabled = true;

    /// \brief The SDF string of the resource to be used with plugins that spawn
    /// entities.
    public: std::string spawnSdfString;

    /// \brief Path of an SDF file, to be used with plugins that spawn entities.
    public: std::string spawnSdfPath;

    /// \brief The pose of the spawn preview.
    public: ignition::math::Pose3d spawnPreviewPose =
            ignition::math::Pose3d::Zero;

    /// \brief The currently hovered mouse position in screen coordinates
    public: math::Vector2i mouseHoverPos = math::Vector2i::Zero;

    /// \brief The visual generated from the spawnSdfString / spawnSdfPath
    public: rendering::NodePtr spawnPreview = nullptr;

    /// \brief A record of the ids currently used by the entity spawner
    /// for easy deletion of visuals later
    public: std::vector<Entity> previewIds;

    /// \brief The pose set during a view angle button press that holds
    /// the pose the camera should assume relative to the entit(y/ies).
    /// The vector (0, 0, 0) indicates to return the camera back to the home
    /// pose originally loaded from the sdf.
    public: math::Vector3d viewAngleDirection = math::Vector3d::Zero;

    /// \brief The pose set from the move to pose service.
    public: std::optional<math::Pose3d> moveToPoseValue;

    /// \brief Last move to animation time
    public: std::chrono::time_point<std::chrono::system_clock> prevMoveToTime;

    /// \brief Image from user camera
    public: rendering::Image cameraImage;

    /// \brief Video encoder
    public: common::VideoEncoder videoEncoder;

    /// \brief Ray query for mouse clicks
    public: rendering::RayQueryPtr rayQuery;

    /// \brief View control focus target
    public: math::Vector3d target = math::Vector3d(
        math::INF_D, math::INF_D, math::INF_D);

    /// \brief Rendering utility
    public: RenderUtil renderUtil;

    /// \brief Transport node for making transform control requests
    public: transport::Node node;

    /// \brief Name of service for setting entity pose
    public: std::string poseCmdService;

    /// \brief Name of service for creating entity
    public: std::string createCmdService;

    /// \brief The starting world pose of a clicked visual.
    public: ignition::math::Vector3d startWorldPos = math::Vector3d::Zero;

    /// \brief Flag to keep track of world pose setting used
    /// for button translating.
    public: bool isStartWorldPosSet = false;

    /// \brief Where the mouse left off - used to continue translating
    /// smoothly when switching axes through keybinding and clicking
    /// Updated on an x, y, or z, press or release and a mouse press
    public: math::Vector2i mousePressPos = math::Vector2i::Zero;

    /// \brief Flag to indicate whether the x key is currently being pressed
    public: bool xPressed = false;

    /// \brief Flag to indicate whether the y key is currently being pressed
    public: bool yPressed = false;

    /// \brief Flag to indicate whether the z key is currently being pressed
    public: bool zPressed = false;

    /// \brief Flag to indicate whether the escape key has been released.
    public: bool escapeReleased = false;

    /// \brief ID of thread where render calls can be made.
    public: std::thread::id renderThreadId;

    /// \brief The xyz values by which to snap the object.
    public: math::Vector3d xyzSnap = math::Vector3d::One;

    /// \brief The rpy values by which to snap the object.
    public: math::Vector3d rpySnap = {45, 45, 45};

    /// \brief The scale values by which to snap the object.
    public: math::Vector3d scaleSnap = math::Vector3d::One;
  };

  /// \brief Qt and Ogre rendering is happening in different threads
  /// The original sample 'textureinthread' from Qt used a double-buffer
  /// scheme so that the worker (Ogre) thread write to FBO A, while
  /// Qt is displaying FBO B.
  ///
  /// However Qt's implementation doesn't handle all the edge cases
  /// (like resizing a window), and also it increases our VRAM
  /// consumption in multiple ways (since we have to double other
  /// resources as well or re-architect certain parts of the code
  /// to avoid it)
  ///
  /// Thus we just serialize both threads so that when Qt reaches
  /// drawing preparation, it halts and Ogre worker thread starts rendering,
  /// then resumes when Ogre is done.
  ///
  /// This code is admitedly more complicated than it should be
  /// because Qt's synchronization using signals and slots causes
  /// deadlocks when other means of synchronization are introduced.
  /// The whole threaded loop should be rewritten.
  ///
  /// All RenderSync does is conceptually:
  ///
  /// \code
  ///   TextureNode::PrepareNode()
  ///   {
  ///     renderSync.WaitForWorkerThread(); // Qt thread
  ///       // WaitForQtThreadAndBlock();
  ///       // Now worker thread begins executing what's between
  ///       // ReleaseQtThreadFromBlock();
  ///     continue with qt code...
  ///   }
  /// \endcode
  ///
  ///
  /// For more info see
  /// https://github.com/ignitionrobotics/ign-rendering/issues/304
  class RenderSync
  {
    /// \brief Cond. variable to synchronize rendering on specific events
    /// (e.g. texture resize) or for debugging (e.g. keep
    /// all API calls sequential)
    public: std::mutex mutex;

    /// \brief Cond. variable to synchronize rendering on specific events
    /// (e.g. texture resize) or for debugging (e.g. keep
    /// all API calls sequential)
    public: std::condition_variable cv;

    public: enum class RenderStallState
            {
              /// Qt is stuck inside WaitForWorkerThread
              /// Worker thread can proceed
              WorkerCanProceed,
              /// Qt is stuck inside WaitForWorkerThread
              /// Worker thread is between WaitForQtThreadAndBlock
              /// and ReleaseQtThreadFromBlock
              WorkerIsProceeding,
              /// Worker is stuck inside WaitForQtThreadAndBlock
              /// Qt can proceed
              QtCanProceed,
              /// Do not block
              ShuttingDown,
            };

    /// \brief See TextureNode::RenderSync::RenderStallState
    public: RenderStallState renderStallState =
        RenderStallState::QtCanProceed /*GUARDED_BY(sharedRenderMutex)*/;

    /// \brief Must be called from worker thread when we want to block
    /// \param[in] lock Acquired lock. Must be based on this->mutex
    public: void WaitForQtThreadAndBlock(std::unique_lock<std::mutex> &_lock);

    /// \brief Must be called from worker thread when we are done
    /// \param[in] lock Acquired lock. Must be based on this->mutex
    public: void ReleaseQtThreadFromBlock(std::unique_lock<std::mutex> &_lock);

    /// \brief Must be called from Qt thread periodically
    public: void WaitForWorkerThread();

    /// \brief Must be called from GUI thread when shutting down
    public: void Shutdown();
  };

  /// \brief Private data class for RenderWindowItem
  class RenderWindowItemPrivate
  {
    /// \brief Keep latest mouse event
    public: common::MouseEvent mouseEvent;

    /// \brief Render thread
    public : RenderThread *renderThread = nullptr;

    /// \brief See RenderSync
    public: RenderSync renderSync;

    //// \brief Set to true after the renderer is initialized
    public: bool rendererInit = false;

    //// \brief List of threads
    public: static QList<QThread *> threads;
  };

  /// \brief Private data class for Scene3D
  class Scene3DPrivate
  {
    /// \brief Transport node
    public: transport::Node node;

    /// \brief Name of the world
    public: std::string worldName;

    /// \brief Rendering utility
    public: RenderUtil *renderUtil = nullptr;

    /// \brief Transform mode service
    public: std::string transformModeService;

    /// \brief Record video service
    public: std::string recordVideoService;

    /// \brief Move to service
    public: std::string moveToService;

    /// \brief Follow service
    public: std::string followService;

    /// \brief Follow offset service
    public: std::string followOffsetService;

    /// \brief View angle service
    public: std::string viewAngleService;

    /// \brief Move to pose service
    public: std::string moveToPoseService;

    /// \brief Shapes service
    public: std::string shapesService;

    /// \brief Camera pose topic
    public: std::string cameraPoseTopic;

    /// \brief Camera pose publisher
    public: transport::Node::Publisher cameraPosePub;

    /// \brief lockstep ECM updates with rendering
    public: bool recordVideoLockstep = false;

    /// \brief True to indicate video recording in progress
    public: bool recording = false;

    /// \brief mutex to protect the recording variable
    public: std::mutex recordMutex;

    /// \brief mutex to protect the render condition variable
    /// Used when recording in lockstep mode.
    public: std::mutex renderMutex;

    /// \brief View collisions service
    public: std::string viewCollisionsService;

    /// \brief Text for popup error message
    public: QString errorPopupText;
  };
}
}
}

using namespace ignition;
using namespace gazebo;

QList<QThread *> RenderWindowItemPrivate::threads;

/////////////////////////////////////////////////
void RenderSync::WaitForQtThreadAndBlock(std::unique_lock<std::mutex> &_lock)
{
  this->cv.wait(_lock, [this]
  { return this->renderStallState == RenderStallState::WorkerCanProceed ||
           this->renderStallState == RenderStallState::ShuttingDown; });

  this->renderStallState = RenderStallState::WorkerIsProceeding;
}

/////////////////////////////////////////////////
void RenderSync::ReleaseQtThreadFromBlock(std::unique_lock<std::mutex> &_lock)
{
  this->renderStallState = RenderStallState::QtCanProceed;
  _lock.unlock();
  this->cv.notify_one();
}

/////////////////////////////////////////////////
void RenderSync::WaitForWorkerThread()
{
  std::unique_lock<std::mutex> lock(this->mutex);

  // Wait until we're clear to go
  this->cv.wait( lock, [this]
  {
    return this->renderStallState == RenderStallState::QtCanProceed ||
           this->renderStallState == RenderStallState::ShuttingDown;
  } );

  // Worker thread asked us to wait!
  this->renderStallState = RenderStallState::WorkerCanProceed;
  lock.unlock();
  // Wake up worker thread
  this->cv.notify_one();
  lock.lock();

  // Wait until we're clear to go
  this->cv.wait( lock, [this]
  {
    return this->renderStallState == RenderStallState::QtCanProceed ||
           this->renderStallState == RenderStallState::ShuttingDown;
  } );
}

/////////////////////////////////////////////////
void RenderSync::Shutdown()
{
  {
    std::unique_lock<std::mutex> lock(this->mutex);

    this->renderStallState = RenderStallState::ShuttingDown;

    lock.unlock();
    this->cv.notify_one();
  }
}

/////////////////////////////////////////////////
IgnRenderer::IgnRenderer()
  : dataPtr(new IgnRendererPrivate)
{
  this->dataPtr->moveToHelper.SetInitCameraPose(this->cameraPose);

  // recorder stats topic
  std::string recorderStatsTopic = "/gui/record_video/stats";
  this->dataPtr->recorderStatsPub =
    this->dataPtr->node.Advertise<msgs::Time>(recorderStatsTopic);
  ignmsg << "Video recorder stats topic advertised on ["
         << recorderStatsTopic << "]" << std::endl;
}


/////////////////////////////////////////////////
IgnRenderer::~IgnRenderer() = default;

////////////////////////////////////////////////
RenderUtil *IgnRenderer::RenderUtil() const
{
  return &this->dataPtr->renderUtil;
}

/////////////////////////////////////////////////
void IgnRenderer::Render(RenderSync *_renderSync)
{
  rendering::ScenePtr scene = this->dataPtr->renderUtil.Scene();
  if (!scene)
  {
    ignwarn << "Scene is null. The render step will not occur in Scene3D."
      << std::endl;
    return;
  }

  this->dataPtr->renderThreadId = std::this_thread::get_id();

  IGN_PROFILE_THREAD_NAME("RenderThread");
  IGN_PROFILE("IgnRenderer::Render");

  std::unique_lock<std::mutex> lock(_renderSync->mutex);
  _renderSync->WaitForQtThreadAndBlock(lock);

  if (this->textureDirty)
  {
    // TODO(anyone) If SwapFromThread gets implemented,
    // then we only need to lock when texture is dirty
    // (but we still need to lock the whole routine if
    // debugging from RenderDoc or if user is not willing
    // to sacrifice VRAM)
    //
    // std::unique_lock<std::mutex> lock(renderSync->mutex);
    // _renderSync->WaitForQtThreadAndBlock(lock);
    this->dataPtr->camera->SetImageWidth(this->textureSize.width());
    this->dataPtr->camera->SetImageHeight(this->textureSize.height());
    this->dataPtr->camera->SetAspectRatio(this->textureSize.width() /
        static_cast<double>(this->textureSize.height()));
    // setting the size should cause the render texture to be rebuilt
    {
      IGN_PROFILE("IgnRenderer::Render Pre-render camera");
      this->dataPtr->camera->PreRender();
      this->dataPtr->camera->Render();
    }
    this->textureDirty = false;

    // TODO(anyone) See SwapFromThread comments
    // _renderSync->ReleaseQtThreadFromBlock(lock);
  }

  // texture id could change so get the value in every render update
  this->textureId = this->dataPtr->camera->RenderTextureGLId();

  // update the scene
  this->dataPtr->renderUtil.SetTransformActive(
      this->dataPtr->transformControl.Active());
  this->dataPtr->renderUtil.Update();

  // view control
  this->HandleMouseEvent();

  // Entity selection
  this->HandleEntitySelection();

  // reset follow mode if target node got removed
  if (!this->dataPtr->followTarget.empty())
  {
    rendering::NodePtr target = scene->NodeByName(this->dataPtr->followTarget);
    if (!target && !this->dataPtr->followTargetWait)
    {
      this->dataPtr->camera->SetFollowTarget(nullptr);
      this->dataPtr->camera->SetTrackTarget(nullptr);
      this->dataPtr->followTarget.clear();
      emit FollowTargetChanged(std::string(), false);
    }
  }

  // check if recording is in lockstep mode and if it is using sim time
  // if so, there is no need to update camera if sim time has not advanced
  bool update = true;
  if (this->dataPtr->recordVideoLockstep &&
      this->dataPtr->recordVideoUseSimTime &&
      this->dataPtr->videoEncoder.IsEncoding())
  {
    std::chrono::steady_clock::time_point t =
        std::chrono::steady_clock::time_point(
        this->dataPtr->renderUtil.SimTime());
    if (t - this->dataPtr->recordVideoUpdateTime == std::chrono::seconds(0))
      update = false;
    else
      this->dataPtr->recordVideoUpdateTime = t;
  }

  // update and render to texture
  if (update)
  {
    IGN_PROFILE("IgnRenderer::Render Update camera");
    this->dataPtr->camera->Update();
  }

  // record video is requested
  {
    IGN_PROFILE("IgnRenderer::Render Record Video");
    if (this->dataPtr->recordVideo)
    {
      unsigned int width = this->dataPtr->camera->ImageWidth();
      unsigned int height = this->dataPtr->camera->ImageHeight();

      if (this->dataPtr->cameraImage.Width() != width ||
          this->dataPtr->cameraImage.Height() != height)
      {
        this->dataPtr->cameraImage = this->dataPtr->camera->CreateImage();
      }

      // Video recorder is on. Add more frames to it
      if (this->dataPtr->videoEncoder.IsEncoding())
      {
        this->dataPtr->camera->Copy(this->dataPtr->cameraImage);

        std::chrono::steady_clock::time_point t =
            std::chrono::steady_clock::now();
        if (this->dataPtr->recordVideoUseSimTime)
        {
          t = std::chrono::steady_clock::time_point(
              this->dataPtr->renderUtil.SimTime());
        }
        bool frameAdded = this->dataPtr->videoEncoder.AddFrame(
            this->dataPtr->cameraImage.Data<unsigned char>(), width, height, t);

        if (frameAdded)
        {
          // publish recorder stats
          if (this->dataPtr->recordStartTime ==
              std::chrono::steady_clock::time_point(
              std::chrono::duration(std::chrono::seconds(0))))
          {
            // start time, i.e. time when first frame is added
            this->dataPtr->recordStartTime = t;
          }

          std::chrono::steady_clock::duration dt;
          dt = t - this->dataPtr->recordStartTime;
          int64_t sec, nsec;
          std::tie(sec, nsec) = ignition::math::durationToSecNsec(dt);
          msgs::Time msg;
          msg.set_sec(sec);
          msg.set_nsec(nsec);
          this->dataPtr->recorderStatsPub.Publish(msg);
        }
      }
      // Video recorder is idle. Start recording.
      else
      {
        if (this->dataPtr->recordVideoUseSimTime)
          ignmsg << "Recording video using sim time." << std::endl;
        if (this->dataPtr->recordVideoLockstep)
        {
          ignmsg << "Recording video in lockstep mode" << std::endl;
          if (!this->dataPtr->recordVideoUseSimTime)
          {
            ignwarn << "It is recommended to set <use_sim_time> to true "
                    << "when recording video in lockstep mode." << std::endl;
          }
        }
        ignmsg << "Recording video using bitrate: "
               << this->dataPtr->recordVideoBitrate <<  std::endl;
        this->dataPtr->videoEncoder.Start(this->dataPtr->recordVideoFormat,
            this->dataPtr->recordVideoSavePath, width, height, 25,
            this->dataPtr->recordVideoBitrate);
        this->dataPtr->recordStartTime = std::chrono::steady_clock::time_point(
            std::chrono::duration(std::chrono::seconds(0)));
      }
    }
    else if (this->dataPtr->videoEncoder.IsEncoding())
    {
      this->dataPtr->videoEncoder.Stop();
    }
  }

  // Move To
  {
    IGN_PROFILE("IgnRenderer::Render MoveTo");
    if (!this->dataPtr->moveToTarget.empty())
    {
      if (this->dataPtr->moveToHelper.Idle())
      {
        rendering::NodePtr target = scene->NodeByName(
            this->dataPtr->moveToTarget);
        if (target)
        {
          this->dataPtr->moveToHelper.MoveTo(this->dataPtr->camera, target, 0.5,
              std::bind(&IgnRenderer::OnMoveToComplete, this));
          this->dataPtr->prevMoveToTime = std::chrono::system_clock::now();
        }
        else
        {
          ignerr << "Unable to move to target. Target: '"
                 << this->dataPtr->moveToTarget << "' not found" << std::endl;
          this->dataPtr->moveToTarget.clear();
        }
      }
      else
      {
        auto now = std::chrono::system_clock::now();
        std::chrono::duration<double> dt = now - this->dataPtr->prevMoveToTime;
        this->dataPtr->moveToHelper.AddTime(dt.count());
        this->dataPtr->prevMoveToTime = now;
      }
    }
  }

  // Move to pose
  {
    IGN_PROFILE("IgnRenderer::Render MoveToPose");
    if (this->dataPtr->moveToPoseValue)
    {
      if (this->dataPtr->moveToHelper.Idle())
      {
        this->dataPtr->moveToHelper.MoveTo(this->dataPtr->camera,
            *(this->dataPtr->moveToPoseValue),
            0.5, std::bind(&IgnRenderer::OnMoveToPoseComplete, this));
        this->dataPtr->prevMoveToTime = std::chrono::system_clock::now();
      }
      else
      {
        auto now = std::chrono::system_clock::now();
        std::chrono::duration<double> dt = now - this->dataPtr->prevMoveToTime;
        this->dataPtr->moveToHelper.AddTime(dt.count());
        this->dataPtr->prevMoveToTime = now;
      }
    }
  }

  // Follow
  {
    IGN_PROFILE("IgnRenderer::Render Follow");
    if (!this->dataPtr->moveToTarget.empty())
    {
      _renderSync->ReleaseQtThreadFromBlock(lock);
      return;
    }
    rendering::NodePtr followTarget = this->dataPtr->camera->FollowTarget();
    if (!this->dataPtr->followTarget.empty())
    {
      rendering::NodePtr target = scene->NodeByName(
          this->dataPtr->followTarget);
      if (target)
      {
        if (!followTarget || target != followTarget
              || this->dataPtr->newFollowOffset)
        {
          this->dataPtr->camera->SetFollowTarget(target,
              this->dataPtr->followOffset,
              this->dataPtr->followWorldFrame);
          this->dataPtr->camera->SetFollowPGain(this->dataPtr->followPGain);

          this->dataPtr->camera->SetTrackTarget(target);
          // found target, no need to wait anymore
          this->dataPtr->followTargetWait = false;
          this->dataPtr->newFollowOffset = false;
        }
        else if (this->dataPtr->followOffsetDirty)
        {
          math::Vector3d offset =
              this->dataPtr->camera->WorldPosition() - target->WorldPosition();
          if (!this->dataPtr->followWorldFrame)
          {
            offset = target->WorldRotation().RotateVectorReverse(offset);
          }
          this->dataPtr->camera->SetFollowOffset(offset);
          this->dataPtr->followOffsetDirty = false;
        }
      }
      else if (!this->dataPtr->followTargetWait)
      {
        ignerr << "Unable to follow target. Target: '"
               << this->dataPtr->followTarget << "' not found" << std::endl;
        this->dataPtr->followTarget.clear();
      }
    }
    else if (followTarget)
    {
      this->dataPtr->camera->SetFollowTarget(nullptr);
      this->dataPtr->camera->SetTrackTarget(nullptr);
    }
  }

  // View Angle
  {
    IGN_PROFILE("IgnRenderer::Render ViewAngle");
    if (this->dataPtr->viewAngle)
    {
      if (this->dataPtr->moveToHelper.Idle())
      {
        const std::vector<Entity> &selectedEntities =
          this->dataPtr->renderUtil.SelectedEntities();

        // Look at the origin if no entities are selected
        math::Vector3d lookAt = math::Vector3d::Zero;
        if (!selectedEntities.empty())
        {
          for (const auto &entity : selectedEntities)
          {
            rendering::NodePtr node =
                this->dataPtr->renderUtil.SceneManager().NodeById(entity);

            if (!node)
              continue;

            math::Vector3d nodePos = node->WorldPose().Pos();
            lookAt += nodePos;
          }
          lookAt /= selectedEntities.size();
        }

        this->dataPtr->moveToHelper.LookDirection(this->dataPtr->camera,
            this->dataPtr->viewAngleDirection, lookAt,
            0.5, std::bind(&IgnRenderer::OnViewAngleComplete, this));
        this->dataPtr->prevMoveToTime = std::chrono::system_clock::now();
      }
      else
      {
        auto now = std::chrono::system_clock::now();
        std::chrono::duration<double> dt = now - this->dataPtr->prevMoveToTime;
        this->dataPtr->moveToHelper.AddTime(dt.count());
        this->dataPtr->prevMoveToTime = now;
      }
    }
  }

  // Shapes
  {
    IGN_PROFILE("IgnRenderer::Render Shapes");
    if (this->dataPtr->isSpawning)
    {
      // Generate spawn preview
      rendering::VisualPtr rootVis = scene->RootVisual();
      sdf::Root root;
      if (!this->dataPtr->spawnSdfString.empty())
      {
        root.LoadSdfString(this->dataPtr->spawnSdfString);
      }
      else if (!this->dataPtr->spawnSdfPath.empty())
      {
        root.Load(this->dataPtr->spawnSdfPath);
      }
      else
      {
        ignwarn << "Failed to spawn: no SDF string or path" << std::endl;
      }
      this->dataPtr->isPlacing = this->GeneratePreview(root);
      this->dataPtr->isSpawning = false;
    }
  }

  // Escape action, clear all selections and terminate any
  // spawned previews if escape button is released
  {
    if (this->dataPtr->escapeReleased)
    {
      this->DeselectAllEntities(true);
      this->TerminateSpawnPreview();
      this->dataPtr->escapeReleased = false;
    }
  }

  // View collisions
  {
    IGN_PROFILE("IgnRenderer::Render ViewCollisions");
    if (!this->dataPtr->viewCollisionsTarget.empty())
    {
      rendering::NodePtr targetNode =
          scene->NodeByName(this->dataPtr->viewCollisionsTarget);
      auto targetVis = std::dynamic_pointer_cast<rendering::Visual>(targetNode);

      if (targetVis)
      {
        Entity targetEntity =
            std::get<int>(targetVis->UserData("gazebo-entity"));
        this->dataPtr->renderUtil.ViewCollisions(targetEntity);
      }
      else
      {
        ignerr << "Unable to find node name ["
               << this->dataPtr->viewCollisionsTarget
               << "] to view collisions" << std::endl;
      }

      this->dataPtr->viewCollisionsTarget.clear();
    }
  }

  if (ignition::gui::App())
  {
    ignition::gui::events::Render event;
    ignition::gui::App()->sendEvent(
        ignition::gui::App()->findChild<ignition::gui::MainWindow *>(),
        &event);

    IGN_UTILS_WARN_IGNORE__DEPRECATED_DECLARATION
    ignition::gazebo::gui::events::Render oldEvent;
    ignition::gui::App()->sendEvent(
        ignition::gui::App()->findChild<ignition::gui::MainWindow *>(),
        &oldEvent);
    IGN_UTILS_WARN_RESUME__DEPRECATED_DECLARATION
  }

  // only has an effect in video recording lockstep mode
  // this notifes ECM to continue updating the scene
  g_renderCv.notify_one();

  // TODO(anyone) implement a SwapFromThread for parallel command generation
  // See https://github.com/ignitionrobotics/ign-rendering/issues/304
  // if( bForcedSerialization )
  //   this->dataPtr->camera->SwapFromThread();
  // else
  //  _renderSync->ReleaseQtThreadFromBlock(lock);
  _renderSync->ReleaseQtThreadFromBlock(lock);
}

/////////////////////////////////////////////////
bool IgnRenderer::GeneratePreview(const sdf::Root &_sdf)
{
  // Terminate any pre-existing spawned entities
  this->TerminateSpawnPreview();

  if (nullptr == _sdf.Model() && nullptr == _sdf.Light())
  {
    ignwarn << "Only model entities can be spawned at the moment." << std::endl;
    this->TerminateSpawnPreview();
    return false;
  }

  if (_sdf.Model())
  {
    // Only preview first model
    sdf::Model model = *(_sdf.Model());
    this->dataPtr->spawnPreviewPose = model.RawPose();
    model.SetName(ignition::common::Uuid().String());
    Entity modelId = this->UniqueId();
    if (!modelId)
    {
      this->TerminateSpawnPreview();
      return false;
    }
    this->dataPtr->spawnPreview =
      this->dataPtr->renderUtil.SceneManager().CreateModel(
          modelId, model,
          this->dataPtr->renderUtil.SceneManager().WorldId());

    this->dataPtr->previewIds.push_back(modelId);
    for (auto j = 0u; j < model.LinkCount(); j++)
    {
      sdf::Link link = *(model.LinkByIndex(j));
      link.SetName(ignition::common::Uuid().String());
      Entity linkId = this->UniqueId();
      if (!linkId)
      {
        this->TerminateSpawnPreview();
        return false;
      }
      this->dataPtr->renderUtil.SceneManager().CreateLink(
          linkId, link, modelId);
      this->dataPtr->previewIds.push_back(linkId);
      for (auto k = 0u; k < link.VisualCount(); k++)
      {
       sdf::Visual visual = *(link.VisualByIndex(k));
       visual.SetName(ignition::common::Uuid().String());
       Entity visualId = this->UniqueId();
       if (!visualId)
       {
         this->TerminateSpawnPreview();
         return false;
       }
       this->dataPtr->renderUtil.SceneManager().CreateVisual(
           visualId, visual, linkId);
       this->dataPtr->previewIds.push_back(visualId);
      }
    }
  }
  else if (_sdf.Light())
  {
    // Only preview first model
    sdf::Light light = *(_sdf.Light());
    this->dataPtr->spawnPreviewPose = light.RawPose();
    light.SetName(ignition::common::Uuid().String());
    Entity lightVisualId = this->UniqueId();
    if (!lightVisualId)
    {
      this->TerminateSpawnPreview();
      return false;
    }
    Entity lightId = this->UniqueId();
    if (!lightId)
    {
      this->TerminateSpawnPreview();
      return false;
    }
    this->dataPtr->spawnPreview =
      this->dataPtr->renderUtil.SceneManager().CreateLight(
          lightId, light,
          this->dataPtr->renderUtil.SceneManager().WorldId());
    this->dataPtr->renderUtil.SceneManager().CreateLightVisual(
        lightVisualId, light, lightId);



    this->dataPtr->previewIds.push_back(lightId);
    this->dataPtr->previewIds.push_back(lightVisualId);
  }
  return true;
}

/////////////////////////////////////////////////
void IgnRenderer::TerminateSpawnPreview()
{
  for (auto _id : this->dataPtr->previewIds)
    this->dataPtr->renderUtil.SceneManager().RemoveEntity(_id);
  this->dataPtr->previewIds.clear();
  this->dataPtr->isPlacing = false;
}

/////////////////////////////////////////////////
Entity IgnRenderer::UniqueId()
{
  auto timeout = 100000u;
  for (auto i = 0u; i < timeout; ++i)
  {
    Entity id = std::numeric_limits<uint64_t>::max() - i;
    if (!this->dataPtr->renderUtil.SceneManager().HasEntity(id))
      return id;
  }
  return kNullEntity;
}

/////////////////////////////////////////////////
void IgnRenderer::HandleMouseEvent()
{
  std::lock_guard<std::mutex> lock(this->dataPtr->mutex);
  this->BroadcastHoverPos();
  this->BroadcastLeftClick();
  this->BroadcastRightClick();
  this->HandleMouseContextMenu();
  this->HandleModelPlacement();
  this->HandleMouseTransformControl();
  this->HandleMouseViewControl();
}

/////////////////////////////////////////////////
void IgnRenderer::BroadcastHoverPos()
{
  if (this->dataPtr->hoverDirty)
  {
    math::Vector3d pos = this->ScreenToScene(this->dataPtr->mouseHoverPos);

    ignition::gui::events::HoverToScene hoverToSceneEvent(pos);
    ignition::gui::App()->sendEvent(
        ignition::gui::App()->findChild<ignition::gui::MainWindow *>(),
        &hoverToSceneEvent);
  }
}

/////////////////////////////////////////////////
void IgnRenderer::BroadcastLeftClick()
{
  if (this->dataPtr->mouseEvent.Button() == common::MouseEvent::LEFT &&
      this->dataPtr->mouseEvent.Type() == common::MouseEvent::RELEASE &&
      !this->dataPtr->mouseEvent.Dragging() && this->dataPtr->mouseDirty)
  {
    math::Vector3d pos = this->ScreenToScene(this->dataPtr->mouseEvent.Pos());

    ignition::gui::events::LeftClickToScene leftClickToSceneEvent(pos);
    ignition::gui::App()->sendEvent(
        ignition::gui::App()->findChild<ignition::gui::MainWindow *>(),
        &leftClickToSceneEvent);
  }
}

/////////////////////////////////////////////////
void IgnRenderer::BroadcastRightClick()
{
  if (this->dataPtr->mouseEvent.Button() == common::MouseEvent::RIGHT &&
      this->dataPtr->mouseEvent.Type() == common::MouseEvent::RELEASE &&
      !this->dataPtr->mouseEvent.Dragging() && this->dataPtr->mouseDirty)
  {
    // If the dropdown menu is disabled, quash the mouse event
    if (!this->dataPtr->dropdownMenuEnabled)
      this->dataPtr->mouseDirty = false;

    math::Vector3d pos = this->ScreenToScene(this->dataPtr->mouseEvent.Pos());

    ignition::gui::events::RightClickToScene rightClickToSceneEvent(pos);
    ignition::gui::App()->sendEvent(
        ignition::gui::App()->findChild<ignition::gui::MainWindow *>(),
        &rightClickToSceneEvent);
  }
}

/////////////////////////////////////////////////
void IgnRenderer::HandleMouseContextMenu()
{
  if (!this->dataPtr->mouseDirty)
    return;

  if (!this->dataPtr->mouseEvent.Dragging() &&
      this->dataPtr->mouseEvent.Type() == common::MouseEvent::RELEASE &&
      this->dataPtr->mouseEvent.Button() == common::MouseEvent::RIGHT)
  {
    math::Vector2i dt =
      this->dataPtr->mouseEvent.PressPos() - this->dataPtr->mouseEvent.Pos();

    // check for click with some tol for mouse movement
    if (dt.Length() > 5.0)
      return;

    rendering::VisualPtr visual = this->dataPtr->camera->Scene()->VisualAt(
          this->dataPtr->camera,
          this->dataPtr->mouseEvent.Pos());

    if (!visual)
      return;

    // get model visual
    while (visual->HasParent() && visual->Parent() !=
        visual->Scene()->RootVisual())
    {
      visual = std::dynamic_pointer_cast<rendering::Visual>(visual->Parent());
    }

    emit ContextMenuRequested(visual->Name().c_str());
    this->dataPtr->mouseDirty = false;
  }
}

////////////////////////////////////////////////
void IgnRenderer::HandleKeyPress(QKeyEvent *_e)
{
  if (_e->isAutoRepeat())
    return;

  std::lock_guard<std::mutex> lock(this->dataPtr->mutex);

  this->dataPtr->keyEvent.SetKey(_e->key());
  this->dataPtr->keyEvent.SetText(_e->text().toStdString());

  this->dataPtr->keyEvent.SetControl(
    (_e->modifiers() & Qt::ControlModifier));
  this->dataPtr->keyEvent.SetShift(
    (_e->modifiers() & Qt::ShiftModifier));
  this->dataPtr->keyEvent.SetAlt(
    (_e->modifiers() & Qt::AltModifier));

  this->dataPtr->mouseEvent.SetControl(this->dataPtr->keyEvent.Control());
  this->dataPtr->mouseEvent.SetShift(this->dataPtr->keyEvent.Shift());
  this->dataPtr->mouseEvent.SetAlt(this->dataPtr->keyEvent.Alt());
  this->dataPtr->keyEvent.SetType(common::KeyEvent::PRESS);

  // Update the object and mouse to be placed at the current position
  // only for x, y, and z key presses
  if (_e->key() == Qt::Key_X ||
      _e->key() == Qt::Key_Y ||
      _e->key() == Qt::Key_Z ||
      _e->key() == Qt::Key_Shift)
  {
    this->dataPtr->transformControl.Start();
    this->dataPtr->mousePressPos = this->dataPtr->mouseEvent.Pos();
  }

  // fullscreen
  if (_e->key() == Qt::Key_F11)
  {
    if (ignition::gui::App()->findChild
        <ignition::gui::MainWindow *>()->QuickWindow()->visibility()
        == QWindow::FullScreen)
    {
      ignition::gui::App()->findChild
        <ignition::gui::MainWindow *>()->QuickWindow()->showNormal();
    }
    else
    {
      ignition::gui::App()->findChild
        <ignition::gui::MainWindow *>()->QuickWindow()->showFullScreen();
    }
  }

  switch (_e->key())
  {
    case Qt::Key_X:
      this->dataPtr->xPressed = true;
      break;
    case Qt::Key_Y:
      this->dataPtr->yPressed = true;
      break;
    case Qt::Key_Z:
      this->dataPtr->zPressed = true;
      break;
    default:
      break;
  }
}

////////////////////////////////////////////////
void IgnRenderer::HandleKeyRelease(QKeyEvent *_e)
{
  if (_e->isAutoRepeat())
    return;

  std::lock_guard<std::mutex> lock(this->dataPtr->mutex);

  this->dataPtr->keyEvent.SetKey(0);

  this->dataPtr->keyEvent.SetControl(
    (_e->modifiers() & Qt::ControlModifier)
    && (_e->key() != Qt::Key_Control));
  this->dataPtr->keyEvent.SetShift(
    (_e->modifiers() & Qt::ShiftModifier)
    && (_e->key() != Qt::Key_Shift));
  this->dataPtr->keyEvent.SetAlt(
    (_e->modifiers() & Qt::AltModifier)
    && (_e->key() != Qt::Key_Alt));

  this->dataPtr->mouseEvent.SetControl(this->dataPtr->keyEvent.Control());
  this->dataPtr->mouseEvent.SetShift(this->dataPtr->keyEvent.Shift());
  this->dataPtr->mouseEvent.SetAlt(this->dataPtr->keyEvent.Alt());
  this->dataPtr->keyEvent.SetType(common::KeyEvent::RELEASE);

  // Update the object and mouse to be placed at the current position
  // only for x, y, and z key presses
  if (_e->key() == Qt::Key_X ||
      _e->key() == Qt::Key_Y ||
      _e->key() == Qt::Key_Z ||
      _e->key() == Qt::Key_Shift)
  {
    this->dataPtr->transformControl.Start();
    this->dataPtr->mousePressPos = this->dataPtr->mouseEvent.Pos();
    this->dataPtr->isStartWorldPosSet = false;
  }

  switch (_e->key())
  {
    case Qt::Key_X:
      this->dataPtr->xPressed = false;
      break;
    case Qt::Key_Y:
      this->dataPtr->yPressed = false;
      break;
    case Qt::Key_Z:
      this->dataPtr->zPressed = false;
      break;
    case Qt::Key_Escape:
      this->dataPtr->escapeReleased = true;
      break;
    default:
      break;
  }
}

/////////////////////////////////////////////////
void IgnRenderer::HandleModelPlacement()
{
  if (!this->dataPtr->isPlacing)
    return;

  if (this->dataPtr->spawnPreview && this->dataPtr->hoverDirty)
  {
    math::Vector3d pos = this->ScreenToPlane(this->dataPtr->mouseHoverPos);
    pos.Z(this->dataPtr->spawnPreview->WorldPosition().Z());
    this->dataPtr->spawnPreview->SetWorldPosition(pos);
    this->dataPtr->hoverDirty = false;
  }
  if (this->dataPtr->mouseEvent.Button() == common::MouseEvent::LEFT &&
      this->dataPtr->mouseEvent.Type() == common::MouseEvent::RELEASE &&
      !this->dataPtr->mouseEvent.Dragging() && this->dataPtr->mouseDirty)
  {
    // Delete the generated visuals
    this->TerminateSpawnPreview();

    math::Pose3d modelPose = this->dataPtr->spawnPreviewPose;
    std::function<void(const ignition::msgs::Boolean &, const bool)> cb =
        [](const ignition::msgs::Boolean &/*_rep*/, const bool _result)
    {
      if (!_result)
        ignerr << "Error creating model" << std::endl;
    };
    math::Vector3d pos = this->ScreenToPlane(this->dataPtr->mouseEvent.Pos());
    pos.Z(modelPose.Pos().Z());
    msgs::EntityFactory req;
    if (!this->dataPtr->spawnSdfString.empty())
    {
      req.set_sdf(this->dataPtr->spawnSdfString);
    }
    else if (!this->dataPtr->spawnSdfPath.empty())
    {
      req.set_sdf_filename(this->dataPtr->spawnSdfPath);
    }
    else
    {
      ignwarn << "Failed to find SDF string or file path" << std::endl;
    }
    req.set_allow_renaming(true);
    msgs::Set(req.mutable_pose(), math::Pose3d(pos, modelPose.Rot()));

    if (this->dataPtr->createCmdService.empty())
    {
      this->dataPtr->createCmdService = "/world/" + this->worldName
          + "/create";
    }
    this->dataPtr->createCmdService = transport::TopicUtils::AsValidTopic(
        this->dataPtr->createCmdService);
    if (this->dataPtr->createCmdService.empty())
    {
      ignerr << "Failed to create valid create command service for world ["
             << this->worldName <<"]" << std::endl;
      return;
    }

    this->dataPtr->node.Request(this->dataPtr->createCmdService, req, cb);
    this->dataPtr->isPlacing = false;
    this->dataPtr->mouseDirty = false;
    this->dataPtr->spawnSdfString.clear();
    this->dataPtr->spawnSdfPath.clear();
  }
}

/////////////////////////////////////////////////
void IgnRenderer::HandleEntitySelection()
{
  if (this->dataPtr->selectionHelper.deselectAll)
  {
    this->DeselectAllEntities(this->dataPtr->selectionHelper.sendEvent);

    this->dataPtr->selectionHelper = SelectionHelper();
  }
  else if (this->dataPtr->selectionHelper.selectEntity != kNullEntity)
  {
    auto node = this->dataPtr->renderUtil.SceneManager().NodeById(
      this->dataPtr->selectionHelper.selectEntity);
    this->UpdateSelectedEntity(node,
        this->dataPtr->selectionHelper.sendEvent);

    this->dataPtr->selectionHelper = SelectionHelper();
  }
}

/////////////////////////////////////////////////
void IgnRenderer::DeselectAllEntities(bool _sendEvent)
{
  if (this->dataPtr->renderThreadId != std::this_thread::get_id())
  {
    ignwarn << "Making render calls from outside the render thread"
            << std::endl;
  }

  this->dataPtr->renderUtil.DeselectAllEntities();

  if (_sendEvent)
  {
    ignition::gazebo::gui::events::DeselectAllEntities deselectEvent;
    ignition::gui::App()->sendEvent(
        ignition::gui::App()->findChild<ignition::gui::MainWindow *>(),
        &deselectEvent);
  }
}

/////////////////////////////////////////////////
double IgnRenderer::SnapValue(
    double _coord, double _interval, double _sensitivity) const
{
  double snap = _interval * _sensitivity;
  double rem = fmod(_coord, _interval);
  double minInterval = _coord - rem;

  if (rem < 0)
  {
    minInterval -= _interval;
  }

  double maxInterval = minInterval + _interval;

  if (_coord < (minInterval + snap))
  {
    _coord = minInterval;
  }
  else if (_coord > (maxInterval - snap))
  {
    _coord = maxInterval;
  }

  return _coord;
}

/////////////////////////////////////////////////
void IgnRenderer::SnapPoint(
    ignition::math::Vector3d &_point, math::Vector3d &_snapVals,
    double _sensitivity) const
{
  if (_snapVals.X() <= 0 || _snapVals.Y() <= 0 || _snapVals.Z() <= 0)
  {
    ignerr << "Interval distance must be greater than 0"
        << std::endl;
    return;
  }

  if (_sensitivity < 0 || _sensitivity > 1.0)
  {
    ignerr << "Sensitivity must be between 0 and 1" << std::endl;
    return;
  }

  _point.X() = this->SnapValue(_point.X(), _snapVals.X(), _sensitivity);
  _point.Y() = this->SnapValue(_point.Y(), _snapVals.Y(), _sensitivity);
  _point.Z() = this->SnapValue(_point.Z(), _snapVals.Z(), _sensitivity);
}

/////////////////////////////////////////////////
void IgnRenderer::XYZConstraint(math::Vector3d &_axis)
{
  math::Vector3d translationAxis = math::Vector3d::Zero;

  if (this->dataPtr->xPressed)
  {
    translationAxis += math::Vector3d::UnitX;
  }

  if (this->dataPtr->yPressed)
  {
    translationAxis += math::Vector3d::UnitY;
  }

  if (this->dataPtr->zPressed)
  {
    translationAxis += math::Vector3d::UnitZ;
  }

  if (translationAxis != math::Vector3d::Zero)
  {
    _axis = translationAxis;
  }
}

/////////////////////////////////////////////////
void IgnRenderer::HandleMouseTransformControl()
{
  if (this->dataPtr->renderThreadId != std::this_thread::get_id())
  {
    ignwarn << "Making render calls from outside the render thread"
            << std::endl;
  }

  // set transform configuration
  this->dataPtr->transformControl.SetTransformMode(
      this->dataPtr->transformMode);

  if (!this->dataPtr->transformControl.Camera())
    this->dataPtr->transformControl.SetCamera(this->dataPtr->camera);

  // stop and detach transform controller if mode is none or no entity is
  // selected
  if (this->dataPtr->transformMode == rendering::TransformMode::TM_NONE ||
      (this->dataPtr->transformControl.Node() &&
      this->dataPtr->renderUtil.SelectedEntities().empty()))
  {
    if (this->dataPtr->transformControl.Active())
      this->dataPtr->transformControl.Stop();

    this->dataPtr->transformControl.Detach();
  }
  else
  {
    // shift indicates world space transformation
    this->dataPtr->transformSpace = (this->dataPtr->keyEvent.Shift()) ?
        rendering::TransformSpace::TS_WORLD :
        rendering::TransformSpace::TS_LOCAL;
    this->dataPtr->transformControl.SetTransformSpace(
        this->dataPtr->transformSpace);
  }

  // update gizmo visual
  this->dataPtr->transformControl.Update();

  // check for mouse events
  if (!this->dataPtr->mouseDirty)
    return;

  // handle transform control
  if (this->dataPtr->mouseEvent.Button() == common::MouseEvent::LEFT)
  {
    if (this->dataPtr->mouseEvent.Type() == common::MouseEvent::PRESS
        && this->dataPtr->transformControl.Node())
    {
      this->dataPtr->mousePressPos = this->dataPtr->mouseEvent.Pos();
      // get the visual at mouse position
      rendering::VisualPtr visual = this->dataPtr->camera->VisualAt(
            this->dataPtr->mouseEvent.PressPos());

      if (visual)
      {
        // check if the visual is an axis in the gizmo visual
        math::Vector3d axis =
            this->dataPtr->transformControl.AxisById(visual->Id());
        if (axis != ignition::math::Vector3d::Zero)
        {
          // start the transform process
          this->dataPtr->transformControl.SetActiveAxis(axis);
          this->dataPtr->transformControl.Start();
          this->dataPtr->mouseDirty = false;
        }
        else
          return;
      }
    }
    else if (this->dataPtr->mouseEvent.Type() == common::MouseEvent::RELEASE)
    {
      this->dataPtr->isStartWorldPosSet = false;
      if (this->dataPtr->transformControl.Active())
      {
        if (this->dataPtr->transformControl.Node())
        {
          std::function<void(const ignition::msgs::Boolean &, const bool)> cb =
              [](const ignition::msgs::Boolean &/*_rep*/, const bool _result)
          {
            if (!_result)
              ignerr << "Error setting pose" << std::endl;
          };
          rendering::NodePtr node = this->dataPtr->transformControl.Node();
          ignition::msgs::Pose req;
          req.set_name(node->Name());
          msgs::Set(req.mutable_position(), node->WorldPosition());
          msgs::Set(req.mutable_orientation(), node->WorldRotation());
          if (this->dataPtr->poseCmdService.empty())
          {
            this->dataPtr->poseCmdService = "/world/" + this->worldName
                + "/set_pose";
          }
          this->dataPtr->poseCmdService = transport::TopicUtils::AsValidTopic(
              this->dataPtr->poseCmdService);
          if (this->dataPtr->poseCmdService.empty())
          {
            ignerr << "Failed to create valid pose command service for world ["
                   << this->worldName <<"]" << std::endl;
            return;
          }
          this->dataPtr->node.Request(this->dataPtr->poseCmdService, req, cb);
        }

        this->dataPtr->transformControl.Stop();
        this->dataPtr->mouseDirty = false;
      }
      // Select entity
      else if (!this->dataPtr->mouseEvent.Dragging())
      {
        rendering::VisualPtr visual = this->dataPtr->camera->Scene()->VisualAt(
              this->dataPtr->camera,
              this->dataPtr->mouseEvent.Pos());

        if (!visual)
        {
          // Hit the background, deselect all
          if (!this->dataPtr->mouseEvent.Dragging())
          {
            this->DeselectAllEntities(true);
          }
          return;
        }

        // check if the visual is an axis in the gizmo visual
        math::Vector3d axis =
            this->dataPtr->transformControl.AxisById(visual->Id());
        if (axis == ignition::math::Vector3d::Zero)
        {
          auto topVis =
              this->dataPtr->renderUtil.SceneManager().TopLevelVisual(visual);
          // TODO(anyone) Check plane geometry instead of hardcoded name!
          if (topVis && topVis->Name() != "ground_plane")
          {
            // Highlight entity and notify other widgets
            this->UpdateSelectedEntity(topVis, true);

            this->dataPtr->mouseDirty = false;
            return;
          }
          // Don't deselect after dragging, user may be orbiting the camera
          else if (!this->dataPtr->mouseEvent.Dragging())
          {
            // Hit the ground, deselect all
            this->DeselectAllEntities(true);
            return;
          }
        }
      }
    }
  }

  if (this->dataPtr->mouseEvent.Type() == common::MouseEvent::MOVE
      && this->dataPtr->transformControl.Active())
  {
    // compute the the start and end mouse positions in normalized coordinates
    auto imageWidth = static_cast<double>(this->dataPtr->camera->ImageWidth());
    auto imageHeight = static_cast<double>(
        this->dataPtr->camera->ImageHeight());
    double nx = 2.0 *
      this->dataPtr->mousePressPos.X() /
      imageWidth - 1.0;
    double ny = 1.0 - 2.0 *
      this->dataPtr->mousePressPos.Y() /
      imageHeight;
    double nxEnd = 2.0 * this->dataPtr->mouseEvent.Pos().X() /
      imageWidth - 1.0;
    double nyEnd = 1.0 - 2.0 * this->dataPtr->mouseEvent.Pos().Y() /
      imageHeight;
    math::Vector2d start(nx, ny);
    math::Vector2d end(nxEnd, nyEnd);

    // get the current active axis
    math::Vector3d axis = this->dataPtr->transformControl.ActiveAxis();

    // compute 3d transformation from 2d mouse movement
    if (this->dataPtr->transformControl.Mode() ==
        rendering::TransformMode::TM_TRANSLATION)
    {
      Entity nodeId = this->dataPtr->renderUtil.SelectedEntities().front();
      rendering::NodePtr target =
          this->dataPtr->renderUtil.SceneManager().NodeById(nodeId);
      if (!target)
      {
        ignwarn << "Failed to find node with ID [" << nodeId << "]"
                << std::endl;
        return;
      }
      this->XYZConstraint(axis);
      if (!this->dataPtr->isStartWorldPosSet)
      {
        this->dataPtr->isStartWorldPosSet = true;
        this->dataPtr->startWorldPos =
          target->WorldPosition();
      }
      ignition::math::Vector3d worldPos =
        target->WorldPosition();
      math::Vector3d distance =
        this->dataPtr->transformControl.TranslationFrom2d(axis, start, end);
      if (this->dataPtr->keyEvent.Control())
      {
        // Translate to world frame for snapping
        distance += this->dataPtr->startWorldPos;
        math::Vector3d snapVals = this->XYZSnap();

        // Constrain snap values to a minimum of 1e-4
        snapVals.X() = std::max(1e-4, snapVals.X());
        snapVals.Y() = std::max(1e-4, snapVals.Y());
        snapVals.Z() = std::max(1e-4, snapVals.Z());

        SnapPoint(distance, snapVals);

        // Translate back to entity frame
        distance -= this->dataPtr->startWorldPos;
        distance *= axis;
      }
      this->dataPtr->transformControl.Translate(distance);
    }
    else if (this->dataPtr->transformControl.Mode() ==
        rendering::TransformMode::TM_ROTATION)
    {
      math::Quaterniond rotation =
          this->dataPtr->transformControl.RotationFrom2d(axis, start, end);

      if (this->dataPtr->keyEvent.Control())
      {
        math::Vector3d currentRot = rotation.Euler();
        math::Vector3d snapVals = this->RPYSnap();

        if (snapVals.X() <= 1e-4)
        {
          snapVals.X() = IGN_PI/4;
        }
        else
        {
          snapVals.X() = IGN_DTOR(snapVals.X());
        }
        if (snapVals.Y() <= 1e-4)
        {
          snapVals.Y() = IGN_PI/4;
        }
        else
        {
          snapVals.Y() = IGN_DTOR(snapVals.Y());
        }
        if (snapVals.Z() <= 1e-4)
        {
          snapVals.Z() = IGN_PI/4;
        }
        else
        {
          snapVals.Z() = IGN_DTOR(snapVals.Z());
        }

        SnapPoint(currentRot, snapVals);
        rotation = math::Quaterniond::EulerToQuaternion(currentRot);
      }
      this->dataPtr->transformControl.Rotate(rotation);
    }
    else if (this->dataPtr->transformControl.Mode() ==
        rendering::TransformMode::TM_SCALE)
    {
      this->XYZConstraint(axis);
      // note: scaling is limited to local space
      math::Vector3d scale =
          this->dataPtr->transformControl.ScaleFrom2d(axis, start, end);
      if (this->dataPtr->keyEvent.Control())
      {
        math::Vector3d snapVals = this->ScaleSnap();

        if (snapVals.X() <= 1e-4)
          snapVals.X() = 0.1;
        if (snapVals.Y() <= 1e-4)
          snapVals.Y() = 0.1;
        if (snapVals.Z() <= 1e-4)
          snapVals.Z() = 0.1;

        SnapPoint(scale, snapVals);
      }
      this->dataPtr->transformControl.Scale(scale);
    }
    this->dataPtr->drag = 0;
    this->dataPtr->mouseDirty = false;
  }
}


/////////////////////////////////////////////////
void IgnRenderer::HandleMouseViewControl()
{
  if (!this->dataPtr->mouseDirty)
    return;

  if (this->dataPtr->renderThreadId != std::this_thread::get_id())
  {
    ignwarn << "Making render calls from outside the render thread"
            << std::endl;
  }

  this->dataPtr->viewControl.SetCamera(this->dataPtr->camera);

  if (this->dataPtr->mouseEvent.Type() == common::MouseEvent::SCROLL)
  {
    this->dataPtr->target =
        this->ScreenToScene(this->dataPtr->mouseEvent.Pos());
    this->dataPtr->viewControl.SetTarget(this->dataPtr->target);
    double distance = this->dataPtr->camera->WorldPosition().Distance(
        this->dataPtr->target);
    double amount = -this->dataPtr->drag.Y() * distance / 5.0;
    this->dataPtr->viewControl.Zoom(amount);
  }
  else
  {
    if (this->dataPtr->mouseEvent.Type() == common::MouseEvent::PRESS ||
        // the rendering thread may miss the press event due to
        // race condition when doing a drag operation (press and move, where
        // the move event overrides the press event before it is processed)
        // so we double check to see if target is set or not
        (this->dataPtr->mouseEvent.Type() == common::MouseEvent::MOVE &&
        this->dataPtr->mouseEvent.Dragging() &&
        std::isinf(this->dataPtr->target.X())))
    {
      this->dataPtr->target = this->ScreenToScene(
          this->dataPtr->mouseEvent.PressPos());
      this->dataPtr->viewControl.SetTarget(this->dataPtr->target);
    }
    // unset the target on release (by setting to inf)
    else if (this->dataPtr->mouseEvent.Type() == common::MouseEvent::RELEASE)
    {
      this->dataPtr->target = ignition::math::INF_D;
    }

    // Pan with left button
    if (this->dataPtr->mouseEvent.Buttons() & common::MouseEvent::LEFT)
    {
      if (Qt::ShiftModifier == QGuiApplication::queryKeyboardModifiers())
        this->dataPtr->viewControl.Orbit(this->dataPtr->drag);
      else
        this->dataPtr->viewControl.Pan(this->dataPtr->drag);
    }
    // Orbit with middle button
    else if (this->dataPtr->mouseEvent.Buttons() & common::MouseEvent::MIDDLE)
    {
      this->dataPtr->viewControl.Orbit(this->dataPtr->drag);
    }
    else if (this->dataPtr->mouseEvent.Buttons() & common::MouseEvent::RIGHT)
    {
      double hfov = this->dataPtr->camera->HFOV().Radian();
      double vfov = 2.0f * atan(tan(hfov / 2.0f) /
          this->dataPtr->camera->AspectRatio());
      double distance = this->dataPtr->camera->WorldPosition().Distance(
          this->dataPtr->target);
      double amount = ((-this->dataPtr->drag.Y() /
          static_cast<double>(this->dataPtr->camera->ImageHeight()))
          * distance * tan(vfov/2.0) * 6.0);
      this->dataPtr->viewControl.Zoom(amount);
    }
  }
  this->dataPtr->drag = 0;
  this->dataPtr->mouseDirty = false;


  if (!this->dataPtr->followTarget.empty())
    this->dataPtr->followOffsetDirty = true;
}

/////////////////////////////////////////////////
std::string IgnRenderer::Initialize()
{
  if (this->initialized)
    return std::string();

  // Only one engine / scene / user camera is currently supported.
  // Fail gracefully even before getting to renderUtil.
  if (!rendering::loadedEngines().empty())
  {
    return "Currently only one plugin providing a 3D scene is supported at a "
            "time.";
  }

  this->dataPtr->renderUtil.SetUseCurrentGLContext(true);
  this->dataPtr->renderUtil.Init();

  rendering::ScenePtr scene = this->dataPtr->renderUtil.Scene();
  if (!scene)
    return "Failed to create a 3D scene.";

  auto root = scene->RootVisual();

  // Camera
  this->dataPtr->camera = scene->CreateCamera();
  root->AddChild(this->dataPtr->camera);
  this->dataPtr->camera->SetLocalPose(this->cameraPose);
  this->dataPtr->camera->SetImageWidth(this->textureSize.width());
  this->dataPtr->camera->SetImageHeight(this->textureSize.height());
  this->dataPtr->camera->SetAntiAliasing(8);
  this->dataPtr->camera->SetHFOV(M_PI * 0.5);
  this->dataPtr->camera->SetVisibilityMask(this->visibilityMask);
  // setting the size and calling PreRender should cause the render texture to
  //  be rebuilt
  this->dataPtr->camera->PreRender();
  this->textureId = this->dataPtr->camera->RenderTextureGLId();

  // Ray Query
  this->dataPtr->rayQuery = this->dataPtr->camera->Scene()->CreateRayQuery();

  this->initialized = true;
  return std::string();
}

/////////////////////////////////////////////////
void IgnRenderer::Destroy()
{
  auto engine = rendering::engine(this->dataPtr->renderUtil.EngineName());
  if (!engine)
    return;
  auto scene = engine->SceneByName(this->dataPtr->renderUtil.SceneName());
  if (!scene)
    return;

  scene->DestroySensor(this->dataPtr->camera);

  // If that was the last sensor, destroy scene
  if (scene->SensorCount() == 0)
  {
    igndbg << "Destroy scene [" << scene->Name() << "]" << std::endl;
    engine->DestroyScene(scene);

    // TODO(anyone) If that was the last scene, terminate engine?
  }
}

/////////////////////////////////////////////////
void IgnRenderer::SetXYZSnap(const math::Vector3d &_xyz)
{
  this->dataPtr->xyzSnap = _xyz;
}

/////////////////////////////////////////////////
math::Vector3d IgnRenderer::XYZSnap() const
{
  return this->dataPtr->xyzSnap;
}

/////////////////////////////////////////////////
void IgnRenderer::SetRPYSnap(const math::Vector3d &_rpy)
{
  this->dataPtr->rpySnap = _rpy;
}

/////////////////////////////////////////////////
math::Vector3d IgnRenderer::RPYSnap() const
{
  return this->dataPtr->rpySnap;
}

/////////////////////////////////////////////////
void IgnRenderer::SetScaleSnap(const math::Vector3d &_scale)
{
  this->dataPtr->scaleSnap = _scale;
}

/////////////////////////////////////////////////
math::Vector3d IgnRenderer::ScaleSnap() const
{
  return this->dataPtr->scaleSnap;
}
/////////////////////////////////////////////////
void IgnRenderer::UpdateSelectedEntity(const rendering::NodePtr &_node,
    bool _sendEvent)
{
  if (!_node)
    return;

  if (this->dataPtr->renderThreadId != std::this_thread::get_id())
  {
    ignwarn << "Making render calls from outside the render thread"
            << std::endl;
  }

  bool deselectedAll{false};

  // Deselect all if control is not being held
  if (!(QGuiApplication::keyboardModifiers() & Qt::ControlModifier) &&
      !this->dataPtr->renderUtil.SelectedEntities().empty())
  {
    // Notify other widgets regardless of _sendEvent, because this is a new
    // decision from this widget
    this->DeselectAllEntities(true);
    deselectedAll = true;
  }

  // Attach control if in a transform mode - control is attached to:
  // * latest selection
  // * top-level nodes (model, light...)
  if (this->dataPtr->transformMode != rendering::TransformMode::TM_NONE)
  {
    auto topNode =
        this->dataPtr->renderUtil.SceneManager().TopLevelNode(_node);
    if (topNode == _node)
    {
      this->dataPtr->transformControl.Attach(_node);

      // When attached, we want only one entity selected
      // Notify other widgets regardless of _sendEvent, because this is a new
      // decision from this widget
      this->DeselectAllEntities(true);
      deselectedAll = true;
    }
    else
    {
      this->dataPtr->transformControl.Detach();
    }
  }

  // Select new entity
  this->dataPtr->renderUtil.SetSelectedEntity(_node);

  // Notify other widgets of the currently selected entities
  if (_sendEvent || deselectedAll)
  {
    ignition::gazebo::gui::events::EntitiesSelected selectEvent(
        this->dataPtr->renderUtil.SelectedEntities());
    ignition::gui::App()->sendEvent(
        ignition::gui::App()->findChild<ignition::gui::MainWindow *>(),
        &selectEvent);
  }
}

/////////////////////////////////////////////////
void IgnRenderer::SetTransformMode(const std::string &_mode)
{
  std::lock_guard<std::mutex> lock(this->dataPtr->mutex);
  if (_mode == "select")
    this->dataPtr->transformMode = rendering::TransformMode::TM_NONE;
  else if (_mode == "translate")
    this->dataPtr->transformMode = rendering::TransformMode::TM_TRANSLATION;
  else if (_mode == "rotate")
    this->dataPtr->transformMode = rendering::TransformMode::TM_ROTATION;
  else if (_mode == "scale")
    this->dataPtr->transformMode = rendering::TransformMode::TM_SCALE;
  else
    ignerr << "Unknown transform mode: [" << _mode << "]" << std::endl;

  // Update selected entities if transform control is changed
  if (!this->dataPtr->renderUtil.SelectedEntities().empty())
  {
    Entity entity = this->dataPtr->renderUtil.SelectedEntities().back();
    this->dataPtr->selectionHelper = {entity, false, false};
  }
}

/////////////////////////////////////////////////
void IgnRenderer::SetModel(const std::string &_model)
{
  std::lock_guard<std::mutex> lock(this->dataPtr->mutex);
  this->dataPtr->isSpawning = true;
  this->dataPtr->spawnSdfString = _model;
}

/////////////////////////////////////////////////
void IgnRenderer::SetModelPath(const std::string &_filePath)
{
  std::lock_guard<std::mutex> lock(this->dataPtr->mutex);
  this->dataPtr->isSpawning = true;
  this->dataPtr->spawnSdfPath = _filePath;
}

/////////////////////////////////////////////////
void IgnRenderer::SetDropdownMenuEnabled(bool _enableDropdownMenu)
{
  this->dataPtr->dropdownMenuEnabled = _enableDropdownMenu;
}

/////////////////////////////////////////////////
void IgnRenderer::SetRecordVideo(bool _record, const std::string &_format,
    const std::string &_savePath)
{
  std::lock_guard<std::mutex> lock(this->dataPtr->mutex);
  this->dataPtr->recordVideo = _record;
  this->dataPtr->recordVideoFormat = _format;
  this->dataPtr->recordVideoSavePath = _savePath;
}

/////////////////////////////////////////////////
void IgnRenderer::SetRecordVideoUseSimTime(bool _useSimTime)
{
  std::lock_guard<std::mutex> lock(this->dataPtr->mutex);
  this->dataPtr->recordVideoUseSimTime = _useSimTime;
}

/////////////////////////////////////////////////
void IgnRenderer::SetRecordVideoLockstep(bool _useSimTime)
{
  std::lock_guard<std::mutex> lock(this->dataPtr->mutex);
  this->dataPtr->recordVideoLockstep = _useSimTime;
}

/////////////////////////////////////////////////
void IgnRenderer::SetRecordVideoBitrate(unsigned int _bitrate)
{
  std::lock_guard<std::mutex> lock(this->dataPtr->mutex);
  this->dataPtr->recordVideoBitrate = _bitrate;
}

/////////////////////////////////////////////////
void IgnRenderer::SetMoveTo(const std::string &_target)
{
  std::lock_guard<std::mutex> lock(this->dataPtr->mutex);
  this->dataPtr->moveToTarget = _target;
}

/////////////////////////////////////////////////
void IgnRenderer::SetFollowTarget(const std::string &_target,
    bool _waitForTarget)
{
  std::lock_guard<std::mutex> lock(this->dataPtr->mutex);
  this->dataPtr->followTarget = _target;
  this->dataPtr->followTargetWait = _waitForTarget;
}

/////////////////////////////////////////////////
void IgnRenderer::SetViewAngle(const math::Vector3d &_direction)
{
  std::lock_guard<std::mutex> lock(this->dataPtr->mutex);
  this->dataPtr->viewAngle = true;
  this->dataPtr->viewAngleDirection = _direction;
}

/////////////////////////////////////////////////
void IgnRenderer::SetMoveToPose(const math::Pose3d &_pose)
{
  std::lock_guard<std::mutex> lock(this->dataPtr->mutex);
  this->dataPtr->moveToPoseValue = _pose;
}

/////////////////////////////////////////////////
void IgnRenderer::SetViewCollisionsTarget(const std::string &_target)
{
  std::lock_guard<std::mutex> lock(this->dataPtr->mutex);
  this->dataPtr->viewCollisionsTarget = _target;
}

/////////////////////////////////////////////////
void IgnRenderer::SetFollowPGain(double _gain)
{
  std::lock_guard<std::mutex> lock(this->dataPtr->mutex);
  this->dataPtr->followPGain = _gain;
}

/////////////////////////////////////////////////
void IgnRenderer::SetFollowWorldFrame(bool _worldFrame)
{
  std::lock_guard<std::mutex> lock(this->dataPtr->mutex);
  this->dataPtr->followWorldFrame = _worldFrame;
}

/////////////////////////////////////////////////
void IgnRenderer::SetInitCameraPose(const math::Pose3d &_pose)
{
  std::lock_guard<std::mutex> lock(this->dataPtr->mutex);
  this->dataPtr->moveToHelper.SetInitCameraPose(_pose);
}

/////////////////////////////////////////////////
bool IgnRenderer::FollowWorldFrame() const
{
  std::lock_guard<std::mutex> lock(this->dataPtr->mutex);
  return this->dataPtr->followWorldFrame;
}

/////////////////////////////////////////////////
void IgnRenderer::SetFollowOffset(const math::Vector3d &_offset)
{
  std::lock_guard<std::mutex> lock(this->dataPtr->mutex);
  this->dataPtr->followOffset = _offset;

  if (!this->dataPtr->followTarget.empty())
    this->dataPtr->newFollowOffset = true;
}

/////////////////////////////////////////////////
math::Vector3d IgnRenderer::FollowOffset() const
{
  std::lock_guard<std::mutex> lock(this->dataPtr->mutex);
  return this->dataPtr->followOffset;
}

/////////////////////////////////////////////////
std::string IgnRenderer::FollowTarget() const
{
  std::lock_guard<std::mutex> lock(this->dataPtr->mutex);
  return this->dataPtr->followTarget;
}

/////////////////////////////////////////////////
void IgnRenderer::OnMoveToComplete()
{
  std::lock_guard<std::mutex> lock(this->dataPtr->mutex);
  this->dataPtr->moveToTarget.clear();
}

/////////////////////////////////////////////////
void IgnRenderer::OnViewAngleComplete()
{
  std::lock_guard<std::mutex> lock(this->dataPtr->mutex);
  this->dataPtr->viewAngle = false;
}

/////////////////////////////////////////////////
void IgnRenderer::OnMoveToPoseComplete()
{
  std::lock_guard<std::mutex> lock(this->dataPtr->mutex);
  this->dataPtr->moveToPoseValue.reset();
}

/////////////////////////////////////////////////
void IgnRenderer::NewHoverEvent(const math::Vector2i &_hoverPos)
{
  std::lock_guard<std::mutex> lock(this->dataPtr->mutex);
  this->dataPtr->mouseHoverPos = _hoverPos;
  this->dataPtr->hoverDirty = true;
}

/////////////////////////////////////////////////
void IgnRenderer::NewMouseEvent(const common::MouseEvent &_e,
    const math::Vector2d &_drag)
{
  std::lock_guard<std::mutex> lock(this->dataPtr->mutex);
  this->dataPtr->mouseEvent = _e;
  this->dataPtr->drag += _drag;
  this->dataPtr->mouseDirty = true;
}

/////////////////////////////////////////////////
math::Vector3d IgnRenderer::ScreenToPlane(
    const math::Vector2i &_screenPos) const
{
  // Normalize point on the image
  double width = this->dataPtr->camera->ImageWidth();
  double height = this->dataPtr->camera->ImageHeight();

  double nx = 2.0 * _screenPos.X() / width - 1.0;
  double ny = 1.0 - 2.0 * _screenPos.Y() / height;

  // Make a ray query
  this->dataPtr->rayQuery->SetFromCamera(
      this->dataPtr->camera, math::Vector2d(nx, ny));

  ignition::math::Planed plane(ignition::math::Vector3d(0, 0, 1), 0);

  math::Vector3d origin = this->dataPtr->rayQuery->Origin();
  math::Vector3d direction = this->dataPtr->rayQuery->Direction();
  double distance = plane.Distance(origin, direction);
  return origin + direction * distance;
}

/////////////////////////////////////////////////
math::Pose3d IgnRenderer::CameraPose() const
{
  if (this->dataPtr->camera)
    return this->dataPtr->camera->WorldPose();
  return math::Pose3d::Zero;
}

/////////////////////////////////////////////////
math::Vector3d IgnRenderer::ScreenToScene(
    const math::Vector2i &_screenPos) const
{
  // Normalize point on the image
  double width = this->dataPtr->camera->ImageWidth();
  double height = this->dataPtr->camera->ImageHeight();

  double nx = 2.0 * _screenPos.X() / width - 1.0;
  double ny = 1.0 - 2.0 * _screenPos.Y() / height;

  // Make a ray query
  this->dataPtr->rayQuery->SetFromCamera(
      this->dataPtr->camera, math::Vector2d(nx, ny));

  auto result = this->dataPtr->rayQuery->ClosestPoint();
  if (result)
    return result.point;

  // Set point to be 10m away if no intersection found
  return this->dataPtr->rayQuery->Origin() +
      this->dataPtr->rayQuery->Direction() * 10;
}

////////////////////////////////////////////////
void IgnRenderer::RequestSelectionChange(Entity _selectedEntity,
    bool _deselectAll, bool _sendEvent)
{
  this->dataPtr->selectionHelper = {_selectedEntity, _deselectAll, _sendEvent};
}

/////////////////////////////////////////////////
RenderThread::RenderThread()
{
  RenderWindowItemPrivate::threads << this;
  qRegisterMetaType<std::string>();
  qRegisterMetaType<RenderSync*>("RenderSync*");
}

/////////////////////////////////////////////////
<<<<<<< HEAD
void RenderThread::RenderNext(RenderSync *_renderSync)
=======
void RenderThread::SetErrorCb(std::function<void(const QString&)> _cb)
{
  this->errorCb = _cb;
}

/////////////////////////////////////////////////
void RenderThread::RenderNext()
>>>>>>> ebb3a9ad
{
  this->context->makeCurrent(this->surface);

  if (!this->ignRenderer.initialized)
  {
    // Initialize renderer
    auto loadingError = this->ignRenderer.Initialize();
    if (!loadingError.empty())
    {
      this->errorCb(QString::fromStdString(loadingError));
      return;
    }
  }

  // check if engine has been successfully initialized
  if (!this->ignRenderer.initialized)
  {
    ignerr << "Unable to initialize renderer" << std::endl;
    return;
  }

  this->ignRenderer.Render(_renderSync);

  emit TextureReady(this->ignRenderer.textureId, this->ignRenderer.textureSize);
}

/////////////////////////////////////////////////
void RenderThread::ShutDown()
{
  if (this->context && this->surface)
    this->context->makeCurrent(this->surface);

  this->ignRenderer.Destroy();

  if (this->context)
  {
    this->context->doneCurrent();
    delete this->context;
  }

  // schedule this to be deleted only after we're done cleaning up
  if (this->surface)
    this->surface->deleteLater();

  // Stop event processing, move the thread to GUI and make sure it is deleted.
<<<<<<< HEAD
  this->exit();
  this->moveToThread(QGuiApplication::instance()->thread());
=======
  if (this->ignRenderer.initialized)
    this->moveToThread(QGuiApplication::instance()->thread());
>>>>>>> ebb3a9ad
}


/////////////////////////////////////////////////
void RenderThread::SizeChanged()
{
  auto item = qobject_cast<QQuickItem *>(this->sender());
  if (!item)
  {
    ignerr << "Internal error, sender is not QQuickItem." << std::endl;
    return;
  }

  if (item->width() <= 0 || item->height() <= 0)
    return;

  this->ignRenderer.textureSize = QSize(item->width(), item->height());
  this->ignRenderer.textureDirty = true;
}

/////////////////////////////////////////////////
TextureNode::TextureNode(QQuickWindow *_window, RenderSync &_renderSync)
    : renderSync(_renderSync), window(_window)
{
  // Our texture node must have a texture, so use the default 0 texture.
#if QT_VERSION < QT_VERSION_CHECK(5, 14, 0)
  this->texture = this->window->createTextureFromId(0, QSize(1, 1));
#else
  void * nativeLayout;
  this->texture = this->window->createTextureFromNativeObject(
      QQuickWindow::NativeObjectTexture, &nativeLayout, 0, QSize(1, 1),
      QQuickWindow::TextureIsOpaque);
#endif
  this->setTexture(this->texture);
}

/////////////////////////////////////////////////
TextureNode::~TextureNode()
{
  delete this->texture;
}

/////////////////////////////////////////////////
void TextureNode::NewTexture(uint _id, const QSize &_size)
{
  this->mutex.lock();
  this->id = _id;
  this->size = _size;
  this->mutex.unlock();

  // We cannot call QQuickWindow::update directly here, as this is only allowed
  // from the rendering thread or GUI thread.
  emit PendingNewTexture();
}

/////////////////////////////////////////////////
void TextureNode::PrepareNode()
{
  this->mutex.lock();
  uint newId = this->id;
  QSize sz = this->size;
  this->id = 0;
  this->mutex.unlock();
  if (newId)
  {
    delete this->texture;
    // note: include QQuickWindow::TextureHasAlphaChannel if the rendered
    // content has alpha.
#if QT_VERSION < QT_VERSION_CHECK(5, 14, 0)
    this->texture = this->window->createTextureFromId(
        newId, sz, QQuickWindow::TextureIsOpaque);
#else
    // TODO(anyone) Use createTextureFromNativeObject
    // https://github.com/ignitionrobotics/ign-gui/issues/113
#ifndef _WIN32
# pragma GCC diagnostic push
# pragma GCC diagnostic ignored "-Wdeprecated-declarations"
#endif
    this->texture = this->window->createTextureFromId(
        newId, sz, QQuickWindow::TextureIsOpaque);
#ifndef _WIN32
# pragma GCC diagnostic pop
#endif

#endif
    this->setTexture(this->texture);

    this->markDirty(DirtyMaterial);

    // This will notify the rendering thread that the texture is now being
    // rendered and it can start rendering to the other one.
    // emit TextureInUse(&this->renderSync); See comment below
  }

  // NOTE: The original code from Qt samples only emitted when
  // newId is not null.
  //
  // This is correct... for their case.
  // However we need to synchronize the threads when resolution changes,
  // and we're also currently doing everything in lockstep (i.e. both Qt
  // and worker thread are serialized,
  // see https://github.com/ignitionrobotics/ign-rendering/issues/304 )
  //
  // We need to emit even if newId == 0 because it's safe as long as both
  // threads are forcefully serialized and otherwise we may get a
  // deadlock (this func. called twice in a row with the worker thread still
  // finishing the 1st iteration, may result in a deadlock for newer versions
  // of Qt; as WaitForWorkerThread will be called with no corresponding
  // WaitForQtThreadAndBlock as the worker thread thinks there are
  // no more jobs to do.
  //
  // If we want these to run in worker thread and stay resolution-synchronized,
  // we probably should use a different method of signals and slots
  // to send work to the worker thread and get results back
  emit TextureInUse(&this->renderSync);

  this->renderSync.WaitForWorkerThread();
}

/////////////////////////////////////////////////
RenderWindowItem::RenderWindowItem(QQuickItem *_parent)
  : QQuickItem(_parent), dataPtr(new RenderWindowItemPrivate)
{
  this->setAcceptedMouseButtons(Qt::AllButtons);
  this->setFlag(ItemHasContents);
  this->dataPtr->renderThread = new RenderThread();
}

/////////////////////////////////////////////////
RenderWindowItem::~RenderWindowItem()
{
  this->dataPtr->renderSync.Shutdown();
  QMetaObject::invokeMethod(this->dataPtr->renderThread,
                            "ShutDown",
                            Qt::QueuedConnection);

  this->dataPtr->renderThread->wait();
}

/////////////////////////////////////////////////
void RenderWindowItem::Ready()
{
  this->dataPtr->renderThread->surface = new QOffscreenSurface();
  this->dataPtr->renderThread->surface->setFormat(
      this->dataPtr->renderThread->context->format());
  this->dataPtr->renderThread->surface->create();

  this->dataPtr->renderThread->ignRenderer.textureSize =
      QSize(std::max({this->width(), 1.0}), std::max({this->height(), 1.0}));

  this->connect(&this->dataPtr->renderThread->ignRenderer,
      &IgnRenderer::ContextMenuRequested,
      this, &RenderWindowItem::OnContextMenuRequested, Qt::QueuedConnection);

  this->connect(&this->dataPtr->renderThread->ignRenderer,
      &IgnRenderer::FollowTargetChanged,
      this, &RenderWindowItem::SetFollowTarget, Qt::QueuedConnection);

  this->dataPtr->renderThread->moveToThread(this->dataPtr->renderThread);

  this->connect(this, &QQuickItem::widthChanged,
      this->dataPtr->renderThread, &RenderThread::SizeChanged);
  this->connect(this, &QQuickItem::heightChanged,
      this->dataPtr->renderThread, &RenderThread::SizeChanged);

  this->dataPtr->renderThread->start();
  this->update();

  this->dataPtr->rendererInit = true;
}

/////////////////////////////////////////////////
bool RenderWindowItem::RendererInitialized() const
{
  return this->dataPtr->rendererInit;
}

/////////////////////////////////////////////////
QSGNode *RenderWindowItem::updatePaintNode(QSGNode *_node,
    QQuickItem::UpdatePaintNodeData *)
{
  auto node = static_cast<TextureNode *>(_node);

  if (!this->dataPtr->renderThread->context)
  {
    QOpenGLContext *current = this->window()->openglContext();
    // Some GL implementations require that the currently bound context is
    // made non-current before we set up sharing, so we doneCurrent here
    // and makeCurrent down below while setting up our own context.
    current->doneCurrent();

    this->dataPtr->renderThread->context = new QOpenGLContext();
    if (this->RenderUtil()->EngineName() == "ogre2")
    {
      // Although it seems unbelievable, we can request another format for a
      // shared context; it is needed because Qt selects by default a compat
      // context which is much less likely to provide OpenGL 3.3 (only closed
      // NVidia drivers). This means there will be mismatch between what is
      // reported by QSG_INFO=1 and by OGRE.
      auto surfaceFormat = QSurfaceFormat();
      surfaceFormat.setMajorVersion(3);
      surfaceFormat.setMinorVersion(3);
      surfaceFormat.setProfile(QSurfaceFormat::CoreProfile);
      this->dataPtr->renderThread->context->setFormat(surfaceFormat);
    }
    else
    {
      this->dataPtr->renderThread->context->setFormat(current->format());
    }
    this->dataPtr->renderThread->context->setShareContext(current);
    this->dataPtr->renderThread->context->create();
    this->dataPtr->renderThread->context->moveToThread(
        this->dataPtr->renderThread);

    current->makeCurrent(this->window());

    QMetaObject::invokeMethod(this, "Ready");
    return nullptr;
  }

  if (!node)
  {
    node = new TextureNode(this->window(), this->dataPtr->renderSync);

    // Set up connections to get the production of render texture in sync with
    // vsync on the rendering thread.
    //
    // When a new texture is ready on the rendering thread, we use a direct
    // connection to the texture node to let it know a new texture can be used.
    // The node will then emit PendingNewTexture which we bind to
    // QQuickWindow::update to schedule a redraw.
    //
    // When the scene graph starts rendering the next frame, the PrepareNode()
    // function is used to update the node with the new texture. Once it
    // completes, it emits TextureInUse() which we connect to the rendering
    // thread's RenderNext() to have it start producing content into its render
    // texture.
    //
    // This rendering pipeline is throttled by vsync on the scene graph
    // rendering thread.

    this->connect(this->dataPtr->renderThread, &RenderThread::TextureReady,
        node, &TextureNode::NewTexture, Qt::DirectConnection);
    this->connect(node, &TextureNode::PendingNewTexture, this->window(),
        &QQuickWindow::update, Qt::QueuedConnection);
    this->connect(this->window(), &QQuickWindow::beforeRendering, node,
        &TextureNode::PrepareNode, Qt::DirectConnection);
    this->connect(node, &TextureNode::TextureInUse, this->dataPtr->renderThread,
        &RenderThread::RenderNext, Qt::QueuedConnection);

    // Get the production of FBO textures started..
    QMetaObject::invokeMethod(this->dataPtr->renderThread, "RenderNext",
                              Qt::QueuedConnection,
                              Q_ARG( RenderSync*, &node->renderSync ));
  }

  node->setRect(this->boundingRect());

  return node;
}

///////////////////////////////////////////////////
void RenderWindowItem::OnContextMenuRequested(QString _entity)
{
  emit openContextMenu(std::move(_entity));
}

///////////////////////////////////////////////////
math::Vector3d RenderWindowItem::ScreenToScene(const math::Vector2i &_screenPos)
{
  return this->dataPtr->renderThread->ignRenderer.ScreenToScene(_screenPos);
}

////////////////////////////////////////////////
RenderUtil *RenderWindowItem::RenderUtil() const
{
  return this->dataPtr->renderThread->ignRenderer.RenderUtil();
}

/////////////////////////////////////////////////
Scene3D::Scene3D()
  : GuiSystem(), dataPtr(new Scene3DPrivate)
{
  qmlRegisterType<RenderWindowItem>("RenderWindow", 1, 0, "RenderWindow");
}


/////////////////////////////////////////////////
Scene3D::~Scene3D() = default;

/////////////////////////////////////////////////
void Scene3D::LoadConfig(const tinyxml2::XMLElement *_pluginElem)
{
  auto renderWindow = this->PluginItem()->findChild<RenderWindowItem *>();
  if (!renderWindow)
  {
    ignerr << "Unable to find Render Window item. "
           << "Render window will not be created" << std::endl;
    return;
  }
  renderWindow->SetErrorCb(std::bind(&Scene3D::SetLoadingError, this,
      std::placeholders::_1));

  if (this->title.empty())
    this->title = "3D Scene";

  this->dataPtr->renderUtil = renderWindow->RenderUtil();

  renderWindow->forceActiveFocus();

  // Custom parameters
  if (_pluginElem)
  {
    if (auto elem = _pluginElem->FirstChildElement("engine"))
    {
      std::string engineName = elem->GetText();
      if (!engineName.empty())
      {
        this->dataPtr->renderUtil->SetEngineName(engineName);

        // there is a problem with displaying ogre2 render textures that are in
        // sRGB format. Workaround for now is to apply gamma correction
        // manually. There maybe a better way to solve the problem by making
        // OpenGL calls..
        if (engineName == std::string("ogre2"))
          this->PluginItem()->setProperty("gammaCorrect", true);
      }
    }

    if (auto elem = _pluginElem->FirstChildElement("scene"))
    {
      this->dataPtr->renderUtil->SetSceneName(elem->GetText());
    }

    if (auto elem = _pluginElem->FirstChildElement("ambient_light"))
    {
      math::Color ambient;
      std::stringstream colorStr;
      colorStr << std::string(elem->GetText());
      colorStr >> ambient;
      this->dataPtr->renderUtil->SetAmbientLight(ambient);
    }

    if (auto elem = _pluginElem->FirstChildElement("background_color"))
    {
      math::Color bgColor;
      std::stringstream colorStr;
      colorStr << std::string(elem->GetText());
      colorStr >> bgColor;
      this->dataPtr->renderUtil->SetBackgroundColor(bgColor);
    }

    if (auto elem = _pluginElem->FirstChildElement("sky"))
    {
      this->dataPtr->renderUtil->SetSkyEnabled(true);
      if (!elem->NoChildren())
        ignwarn << "Child elements of <sky> are not supported yet" << std::endl;
    }

    if (auto elem = _pluginElem->FirstChildElement("camera_pose"))
    {
      math::Pose3d pose;
      std::stringstream poseStr;
      poseStr << std::string(elem->GetText());
      poseStr >> pose;
      renderWindow->SetInitCameraPose(pose);
      renderWindow->SetCameraPose(pose);
    }

    if (auto elem = _pluginElem->FirstChildElement("camera_follow"))
    {
      if (auto gainElem = elem->FirstChildElement("p_gain"))
      {
        double gain;
        std::stringstream gainStr;
        gainStr << std::string(gainElem->GetText());
        gainStr >> gain;
        if (gain >= 0 && gain <= 1.0)
          renderWindow->SetFollowPGain(gain);
        else
          ignerr << "Camera follow p gain outside of range [0, 1]" << std::endl;
      }

      if (auto targetElem = elem->FirstChildElement("target"))
      {
        std::stringstream targetStr;
        targetStr << std::string(targetElem->GetText());
        renderWindow->SetFollowTarget(targetStr.str(), true);
      }

      if (auto worldFrameElem = elem->FirstChildElement("world_frame"))
      {
        std::string worldFrameStr =
            common::lowercase(worldFrameElem->GetText());
        if (worldFrameStr == "true" || worldFrameStr == "1")
          renderWindow->SetFollowWorldFrame(true);
        else if (worldFrameStr == "false" || worldFrameStr == "0")
          renderWindow->SetFollowWorldFrame(false);
        else
        {
          ignerr << "Faild to parse <world_frame> value: " << worldFrameStr
                 << std::endl;
        }
      }

      if (auto offsetElem = elem->FirstChildElement("offset"))
      {
        math::Vector3d offset;
        std::stringstream offsetStr;
        offsetStr << std::string(offsetElem->GetText());
        offsetStr >> offset;
        renderWindow->SetFollowOffset(offset);
      }
    }

    if (auto elem = _pluginElem->FirstChildElement("record_video"))
    {
      if (auto useSimTimeElem = elem->FirstChildElement("use_sim_time"))
      {
        bool useSimTime = false;
        if (useSimTimeElem->QueryBoolText(&useSimTime) != tinyxml2::XML_SUCCESS)
        {
          ignerr << "Faild to parse <use_sim_time> value: "
                 << useSimTimeElem->GetText() << std::endl;
        }
        else
        {
          renderWindow->SetRecordVideoUseSimTime(useSimTime);
        }
      }
      if (auto lockstepElem = elem->FirstChildElement("lockstep"))
      {
        bool lockstep = false;
        if (lockstepElem->QueryBoolText(&lockstep) != tinyxml2::XML_SUCCESS)
        {
          ignerr << "Failed to parse <lockstep> value: "
                 << lockstepElem->GetText() << std::endl;
        }
        else
        {
          renderWindow->SetRecordVideoLockstep(lockstep);
        }
      }
      if (auto bitrateElem = elem->FirstChildElement("bitrate"))
      {
        unsigned int bitrate = 0u;
        std::stringstream bitrateStr;
        bitrateStr << std::string(bitrateElem->GetText());
        bitrateStr >> bitrate;
        if (bitrate > 0u)
        {
          renderWindow->SetRecordVideoBitrate(bitrate);
        }
        else
        {
          ignerr << "Video recorder bitrate must be larger than 0"
                 << std::endl;
        }
      }
    }

    if (auto elem = _pluginElem->FirstChildElement("fullscreen"))
    {
      auto fullscreen = false;
      elem->QueryBoolText(&fullscreen);
      if (fullscreen)
      {
        ignition::gui::App()->findChild
          <ignition::gui::MainWindow *>()->QuickWindow()->showFullScreen();
      }
    }

    if (auto elem = _pluginElem->FirstChildElement("visibility_mask"))
    {
      uint32_t visibilityMask = 0xFFFFFFFFu;
      std::stringstream visibilityMaskStr;
      visibilityMaskStr << std::string(elem->GetText());
      bool isHex = common::lowercase(
          visibilityMaskStr.str()).compare(0, 2, "0x") == 0;
      if (isHex)
        visibilityMaskStr >> std::hex >> visibilityMask;
      else
        visibilityMaskStr >> visibilityMask;
      renderWindow->SetVisibilityMask(visibilityMask);
    }
  }

  // transform mode
  this->dataPtr->transformModeService =
      "/gui/transform_mode";
  this->dataPtr->node.Advertise(this->dataPtr->transformModeService,
      &Scene3D::OnTransformMode, this);
  ignmsg << "Transform mode service on ["
         << this->dataPtr->transformModeService << "]" << std::endl;

  // video recorder
  this->dataPtr->recordVideoService =
      "/gui/record_video";
  this->dataPtr->node.Advertise(this->dataPtr->recordVideoService,
      &Scene3D::OnRecordVideo, this);
  ignmsg << "Record video service on ["
         << this->dataPtr->recordVideoService << "]" << std::endl;

  // move to
  this->dataPtr->moveToService = "/gui/move_to";
  this->dataPtr->node.Advertise(this->dataPtr->moveToService,
      &Scene3D::OnMoveTo, this);
  ignmsg << "Move to service on ["
         << this->dataPtr->moveToService << "]" << std::endl;

  // follow
  this->dataPtr->followService = "/gui/follow";
  this->dataPtr->node.Advertise(this->dataPtr->followService,
      &Scene3D::OnFollow, this);
  ignmsg << "Follow service on ["
         << this->dataPtr->followService << "]" << std::endl;

  // follow offset
  this->dataPtr->followOffsetService = "/gui/follow/offset";
  this->dataPtr->node.Advertise(this->dataPtr->followOffsetService,
      &Scene3D::OnFollowOffset, this);
  ignmsg << "Follow offset service on ["
         << this->dataPtr->followOffsetService << "]" << std::endl;

  // view angle
  this->dataPtr->viewAngleService =
      "/gui/view_angle";
  this->dataPtr->node.Advertise(this->dataPtr->viewAngleService,
      &Scene3D::OnViewAngle, this);
  ignmsg << "View angle service on ["
         << this->dataPtr->viewAngleService << "]" << std::endl;

  // move to pose service
  this->dataPtr->moveToPoseService =
      "/gui/move_to/pose";
  this->dataPtr->node.Advertise(this->dataPtr->moveToPoseService,
      &Scene3D::OnMoveToPose, this);
  ignmsg << "Move to pose service on ["
         << this->dataPtr->moveToPoseService << "]" << std::endl;

  // camera position topic
  this->dataPtr->cameraPoseTopic = "/gui/camera/pose";
  this->dataPtr->cameraPosePub =
    this->dataPtr->node.Advertise<msgs::Pose>(this->dataPtr->cameraPoseTopic);
  ignmsg << "Camera pose topic advertised on ["
         << this->dataPtr->cameraPoseTopic << "]" << std::endl;

  // view collisions service
  this->dataPtr->viewCollisionsService = "/gui/view/collisions";
  this->dataPtr->node.Advertise(this->dataPtr->viewCollisionsService,
      &Scene3D::OnViewCollisions, this);
  ignmsg << "View collisions service on ["
         << this->dataPtr->viewCollisionsService << "]" << std::endl;

  ignition::gui::App()->findChild<
      ignition::gui::MainWindow *>()->QuickWindow()->installEventFilter(this);
  ignition::gui::App()->findChild<
      ignition::gui::MainWindow *>()->installEventFilter(this);
}

//////////////////////////////////////////////////
void Scene3D::Update(const UpdateInfo &_info,
    EntityComponentManager &_ecm)
{
  if (nullptr == this->dataPtr->renderUtil)
    return;

  IGN_PROFILE("Scene3D::Update");
  auto renderWindow = this->PluginItem()->findChild<RenderWindowItem *>();
  if (this->dataPtr->worldName.empty())
  {
    // TODO(anyone) Only one scene is supported for now
    Entity worldEntity;
    _ecm.Each<components::World, components::Name>(
        [&](const Entity &_entity,
          const components::World * /* _world */ ,
          const components::Name *_name)->bool
        {
          this->dataPtr->worldName = _name->Data();
          worldEntity = _entity;
          return true;
        });

    if (!this->dataPtr->worldName.empty())
    {
      renderWindow->SetWorldName(this->dataPtr->worldName);
      auto renderEngineGuiComp =
        _ecm.Component<components::RenderEngineGuiPlugin>(worldEntity);
      if (renderEngineGuiComp && !renderEngineGuiComp->Data().empty())
      {
        this->dataPtr->renderUtil->SetEngineName(renderEngineGuiComp->Data());
      }
      else
      {
        igndbg << "RenderEngineGuiPlugin component not found, "
          "render engine won't be set from the ECM " << std::endl;
      }
    }
  }

  if (this->dataPtr->cameraPosePub.HasConnections())
  {
    msgs::Pose poseMsg = msgs::Convert(renderWindow->CameraPose());
    this->dataPtr->cameraPosePub.Publish(poseMsg);
  }
  this->dataPtr->renderUtil->UpdateECM(_info, _ecm);
  this->dataPtr->renderUtil->UpdateFromECM(_info, _ecm);

  // check if video recording is enabled and if we need to lock step
  // ECM updates with GUI rendering during video recording
  std::unique_lock<std::mutex> lock(this->dataPtr->recordMutex);
  if (this->dataPtr->recording && this->dataPtr->recordVideoLockstep &&
      renderWindow->RendererInitialized())
  {
    std::unique_lock<std::mutex> lock2(this->dataPtr->renderMutex);
    g_renderCv.wait(lock2);
  }
}

/////////////////////////////////////////////////
bool Scene3D::OnTransformMode(const msgs::StringMsg &_msg,
  msgs::Boolean &_res)
{
  auto renderWindow = this->PluginItem()->findChild<RenderWindowItem *>();
  renderWindow->SetTransformMode(_msg.data());

  _res.set_data(true);
  return true;
}

/////////////////////////////////////////////////
bool Scene3D::OnRecordVideo(const msgs::VideoRecord &_msg,
  msgs::Boolean &_res)
{
  auto renderWindow = this->PluginItem()->findChild<RenderWindowItem *>();

  bool record = _msg.start() && !_msg.stop();
  renderWindow->SetRecordVideo(record, _msg.format(), _msg.save_filename());

  _res.set_data(true);

  std::unique_lock<std::mutex> lock(this->dataPtr->recordMutex);
  this->dataPtr->recording = record;
  return true;
}

/////////////////////////////////////////////////
bool Scene3D::OnMoveTo(const msgs::StringMsg &_msg,
  msgs::Boolean &_res)
{
  auto renderWindow = this->PluginItem()->findChild<RenderWindowItem *>();

  renderWindow->SetMoveTo(_msg.data());

  _res.set_data(true);
  return true;
}

/////////////////////////////////////////////////
bool Scene3D::OnFollow(const msgs::StringMsg &_msg,
  msgs::Boolean &_res)
{
  auto renderWindow = this->PluginItem()->findChild<RenderWindowItem *>();

  renderWindow->SetFollowTarget(_msg.data());

  _res.set_data(true);
  return true;
}

/////////////////////////////////////////////////
bool Scene3D::OnFollowOffset(const msgs::Vector3d &_msg,
  msgs::Boolean &_res)
{
  auto renderWindow = this->PluginItem()->findChild<RenderWindowItem *>();

  math::Vector3d offset = msgs::Convert(_msg);
  renderWindow->SetFollowOffset(offset);

  _res.set_data(true);
  return true;
}

/////////////////////////////////////////////////
bool Scene3D::OnViewAngle(const msgs::Vector3d &_msg,
  msgs::Boolean &_res)
{
  auto renderWindow = this->PluginItem()->findChild<RenderWindowItem *>();

  renderWindow->SetViewAngle(msgs::Convert(_msg));

  _res.set_data(true);
  return true;
}

/////////////////////////////////////////////////
bool Scene3D::OnMoveToPose(const msgs::GUICamera &_msg, msgs::Boolean &_res)
{
  auto renderWindow = this->PluginItem()->findChild<RenderWindowItem *>();

  math::Pose3d pose = msgs::Convert(_msg.pose());

  // If there is no orientation in the message, then set a Rot value in the
  // math::Pose3d object to infinite. This will prevent the orientation from
  // being used when positioning the camera.
  // See the MoveToHelper::MoveTo function
  if (!_msg.pose().has_orientation())
    pose.Rot().X() = math::INF_D;

  // If there is no position in the message, then set a Pos value in the
  // math::Pose3d object to infinite. This will prevent the orientation from
  // being used when positioning the camera.
  // See the MoveToHelper::MoveTo function
  if (!_msg.pose().has_position())
    pose.Pos().X() = math::INF_D;

  renderWindow->SetMoveToPose(pose);

  _res.set_data(true);
  return true;
}

/////////////////////////////////////////////////
bool Scene3D::OnViewCollisions(const msgs::StringMsg &_msg,
  msgs::Boolean &_res)
{
  auto renderWindow = this->PluginItem()->findChild<RenderWindowItem *>();

  renderWindow->SetViewCollisionsTarget(_msg.data());

  _res.set_data(true);
  return true;
}

/////////////////////////////////////////////////
void Scene3D::OnHovered(int _mouseX, int _mouseY)
{
  auto renderWindow = this->PluginItem()->findChild<RenderWindowItem *>();
  renderWindow->OnHovered({_mouseX, _mouseY});
}

/////////////////////////////////////////////////
void Scene3D::OnDropped(const QString &_drop, int _mouseX, int _mouseY)
{
  if (_drop.toStdString().empty())
  {
    this->SetErrorPopupText("Dropped empty entity URI.");
    return;
  }

  std::function<void(const ignition::msgs::Boolean &, const bool)> cb =
      [](const ignition::msgs::Boolean &_res, const bool _result)
  {
    if (!_result || !_res.data())
      ignerr << "Error creating dropped entity." << std::endl;
  };

  auto renderWindow = this->PluginItem()->findChild<RenderWindowItem *>();
  math::Vector3d pos = renderWindow->ScreenToScene({_mouseX, _mouseY});

  msgs::EntityFactory req;
  std::string dropStr = _drop.toStdString();
  if (QUrl(_drop).isLocalFile())
  {
    // mesh to sdf model
    common::rtrim(dropStr);

    if (!common::MeshManager::Instance()->IsValidFilename(dropStr))
    {
      QString errTxt = QString::fromStdString("Invalid URI: " + dropStr +
        "\nOnly Fuel URLs or mesh file types DAE, OBJ, and STL are supported.");
      this->SetErrorPopupText(errTxt);
      return;
    }

    // Fixes whitespace
    dropStr = common::replaceAll(dropStr, "%20", " ");

    std::string filename = common::basename(dropStr);
    std::vector<std::string> splitName = common::split(filename, ".");

    std::string sdf = "<?xml version='1.0'?>"
      "<sdf version='" + std::string(SDF_PROTOCOL_VERSION) + "'>"
        "<model name='" + splitName[0] + "'>"
          "<link name='link'>"
            "<visual name='visual'>"
              "<geometry>"
                "<mesh>"
                  "<uri>" + dropStr + "</uri>"
                "</mesh>"
              "</geometry>"
            "</visual>"
            "<collision name='collision'>"
              "<geometry>"
                "<mesh>"
                  "<uri>" + dropStr + "</uri>"
                "</mesh>"
              "</geometry>"
            "</collision>"
          "</link>"
        "</model>"
      "</sdf>";

    req.set_sdf(sdf);
  }
  else
  {
    // model from fuel
    req.set_sdf_filename(dropStr);
  }

  req.set_allow_renaming(true);
  msgs::Set(req.mutable_pose(),
      math::Pose3d(pos.X(), pos.Y(), pos.Z(), 1, 0, 0, 0));

  this->dataPtr->node.Request("/world/" + this->dataPtr->worldName + "/create",
      req, cb);
}

/////////////////////////////////////////////////
QString Scene3D::ErrorPopupText() const
{
  return this->dataPtr->errorPopupText;
}

/////////////////////////////////////////////////
void Scene3D::SetErrorPopupText(const QString &_errorTxt)
{
  this->dataPtr->errorPopupText = _errorTxt;
  this->ErrorPopupTextChanged();
  this->popupError();
}

/////////////////////////////////////////////////
void Scene3D::OnFocusWindow()
{
  auto renderWindow = this->PluginItem()->findChild<RenderWindowItem *>();
  renderWindow->forceActiveFocus();
}

/////////////////////////////////////////////////
QString Scene3D::LoadingError() const
{
  return this->loadingError;
}

/////////////////////////////////////////////////
void Scene3D::SetLoadingError(const QString &_loadingError)
{
  this->loadingError = _loadingError;
  this->LoadingErrorChanged();
}

/////////////////////////////////////////////////
void RenderWindowItem::SetXYZSnap(const math::Vector3d &_xyz)
{
  this->dataPtr->renderThread->ignRenderer.SetXYZSnap(_xyz);
}

/////////////////////////////////////////////////
void RenderWindowItem::SetRPYSnap(const math::Vector3d &_rpy)
{
  this->dataPtr->renderThread->ignRenderer.SetRPYSnap(_rpy);
}

/////////////////////////////////////////////////
void RenderWindowItem::SetScaleSnap(const math::Vector3d &_scale)
{
  this->dataPtr->renderThread->ignRenderer.SetScaleSnap(_scale);
}

/////////////////////////////////////////////////
bool Scene3D::eventFilter(QObject *_obj, QEvent *_event)
{
  if (_event->type() == QEvent::KeyPress)
  {
    QKeyEvent *keyEvent = static_cast<QKeyEvent*>(_event);
    if (keyEvent)
    {
      auto renderWindow = this->PluginItem()->findChild<RenderWindowItem *>();
      renderWindow->HandleKeyPress(keyEvent);
    }
  }
  else if (_event->type() == QEvent::KeyRelease)
  {
    QKeyEvent *keyEvent = static_cast<QKeyEvent*>(_event);
    if (keyEvent)
    {
      auto renderWindow = this->PluginItem()->findChild<RenderWindowItem *>();
      renderWindow->HandleKeyRelease(keyEvent);
    }
  }
  else if (_event->type() ==
      ignition::gazebo::gui::events::EntitiesSelected::kType)
  {
    auto selectedEvent =
        reinterpret_cast<ignition::gazebo::gui::events::EntitiesSelected *>(
        _event);
    if (selectedEvent)
    {
      for (const auto &entity : selectedEvent->Data())
      {
        // If the event is from the user, update render util state
        if (!selectedEvent->FromUser())
          continue;

        auto node = this->dataPtr->renderUtil->SceneManager().NodeById(entity);

        if (nullptr == node)
        {
          // If an unknown entity has been selected, and control is not pressed,
          // deselect all known selected entities
          if (!(QGuiApplication::keyboardModifiers() & Qt::ControlModifier))
          {
            auto renderWindow =
                this->PluginItem()->findChild<RenderWindowItem *>();
            renderWindow->DeselectAllEntities(false);
          }
          continue;
        }

        auto renderWindow = this->PluginItem()->findChild<RenderWindowItem *>();
        renderWindow->UpdateSelectedEntity(entity, false);
      }
    }
  }
  else if (_event->type() ==
           ignition::gazebo::gui::events::DeselectAllEntities::kType)
  {
    auto deselectEvent =
        reinterpret_cast<ignition::gazebo::gui::events::DeselectAllEntities *>(
        _event);

    // If the event is from the user, update render util state
    if (deselectEvent && deselectEvent->FromUser())
    {
      auto renderWindow = this->PluginItem()->findChild<RenderWindowItem *>();
      renderWindow->DeselectAllEntities(false);
    }
  }
  else if (_event->type() ==
      ignition::gui::events::SnapIntervals::kType)
  {
    auto snapEvent = reinterpret_cast<ignition::gui::events::SnapIntervals *>(
        _event);
    if (snapEvent)
    {
      auto renderWindow = this->PluginItem()->findChild<RenderWindowItem *>();
      renderWindow->SetXYZSnap(snapEvent->Position());
      renderWindow->SetRPYSnap(snapEvent->Rotation());
      renderWindow->SetScaleSnap(snapEvent->Scale());
    }
  }
  else if (_event->type() ==
      ignition::gui::events::SpawnFromDescription::kType)
  {
    auto spawnPreviewEvent = reinterpret_cast<
        ignition::gui::events::SpawnFromDescription *>(_event);
    if (spawnPreviewEvent)
    {
      auto renderWindow = this->PluginItem()->findChild<RenderWindowItem *>();
      renderWindow->SetModel(spawnPreviewEvent->Description());
    }
  }
  else if (_event->type() == ignition::gui::events::SpawnFromPath::kType)
  {
    auto spawnPreviewPathEvent =
      reinterpret_cast<ignition::gui::events::SpawnFromPath *>(_event);
    if (spawnPreviewPathEvent)
    {
      auto renderWindow = this->PluginItem()->findChild<RenderWindowItem *>();
      renderWindow->SetModelPath(spawnPreviewPathEvent->FilePath());
    }
  }
  else if (_event->type() ==
      ignition::gui::events::DropdownMenuEnabled::kType)
  {
    auto dropdownMenuEnabledEvent =
      reinterpret_cast<ignition::gui::events::DropdownMenuEnabled *>(_event);
    if (dropdownMenuEnabledEvent)
    {
      auto renderWindow = this->PluginItem()->findChild<RenderWindowItem *>();
      renderWindow->SetDropdownMenuEnabled(
          dropdownMenuEnabledEvent->MenuEnabled());
    }
  }

  // Standard event processing
  return QObject::eventFilter(_obj, _event);
}

/////////////////////////////////////////////////
void RenderWindowItem::UpdateSelectedEntity(Entity _entity,
    bool _sendEvent)
{
  this->dataPtr->renderThread->ignRenderer.RequestSelectionChange(
      _entity, false, _sendEvent);
}

/////////////////////////////////////////////////
void RenderWindowItem::SetTransformMode(const std::string &_mode)
{
  this->dataPtr->renderThread->ignRenderer.SetTransformMode(_mode);
}

/////////////////////////////////////////////////
void RenderWindowItem::SetModel(const std::string &_model)
{
  this->dataPtr->renderThread->ignRenderer.SetModel(_model);
}

/////////////////////////////////////////////////
void RenderWindowItem::SetModelPath(const std::string &_filePath)
{
  this->dataPtr->renderThread->ignRenderer.SetModelPath(_filePath);
}

/////////////////////////////////////////////////
void RenderWindowItem::SetDropdownMenuEnabled(bool _enableDropdownMenu)
{
  this->dataPtr->renderThread->ignRenderer.SetDropdownMenuEnabled(
      _enableDropdownMenu);
}

/////////////////////////////////////////////////
void RenderWindowItem::SetRecordVideo(bool _record, const std::string &_format,
    const std::string &_savePath)
{
  this->dataPtr->renderThread->ignRenderer.SetRecordVideo(_record, _format,
      _savePath);
}

/////////////////////////////////////////////////
void RenderWindowItem::SetMoveTo(const std::string &_target)
{
  this->dataPtr->renderThread->ignRenderer.SetMoveTo(_target);
}

/////////////////////////////////////////////////
void RenderWindowItem::DeselectAllEntities(bool _sendEvent)
{
  this->dataPtr->renderThread->ignRenderer.RequestSelectionChange(
      kNullEntity, true, _sendEvent);
}

/////////////////////////////////////////////////
void RenderWindowItem::SetFollowTarget(const std::string &_target,
    bool _waitForTarget)
{
  this->setProperty("message", _target.empty() ? "" :
      "Press Escape to exit Follow mode");
  this->dataPtr->renderThread->ignRenderer.SetFollowTarget(_target,
      _waitForTarget);
}

/////////////////////////////////////////////////
void RenderWindowItem::SetViewAngle(const math::Vector3d &_direction)
{
  this->dataPtr->renderThread->ignRenderer.SetViewAngle(_direction);
}

/////////////////////////////////////////////////
void RenderWindowItem::SetMoveToPose(const math::Pose3d &_pose)
{
  this->dataPtr->renderThread->ignRenderer.SetMoveToPose(_pose);
}

/////////////////////////////////////////////////
void RenderWindowItem::SetViewCollisionsTarget(const std::string &_target)
{
  this->dataPtr->renderThread->ignRenderer.SetViewCollisionsTarget(_target);
}

/////////////////////////////////////////////////
void RenderWindowItem::SetFollowPGain(double _gain)
{
  this->dataPtr->renderThread->ignRenderer.SetFollowPGain(_gain);
}

/////////////////////////////////////////////////
void RenderWindowItem::SetFollowWorldFrame(bool _worldFrame)
{
  this->dataPtr->renderThread->ignRenderer.SetFollowWorldFrame(_worldFrame);
}

/////////////////////////////////////////////////
void RenderWindowItem::SetFollowOffset(const math::Vector3d &_offset)
{
  this->dataPtr->renderThread->ignRenderer.SetFollowOffset(_offset);
}

/////////////////////////////////////////////////
void RenderWindowItem::SetCameraPose(const math::Pose3d &_pose)
{
  this->dataPtr->renderThread->ignRenderer.cameraPose = _pose;
}

/////////////////////////////////////////////////
math::Pose3d RenderWindowItem::CameraPose() const
{
  if (this->dataPtr->renderThread)
    return this->dataPtr->renderThread->ignRenderer.CameraPose();
  return math::Pose3d::Zero;
}

/////////////////////////////////////////////////
void RenderWindowItem::SetInitCameraPose(const math::Pose3d &_pose)
{
  this->dataPtr->renderThread->ignRenderer.SetInitCameraPose(_pose);
}

/////////////////////////////////////////////////
void RenderWindowItem::SetWorldName(const std::string &_name)
{
  this->dataPtr->renderThread->ignRenderer.worldName = _name;
}

/////////////////////////////////////////////////
void RenderWindowItem::SetRecordVideoUseSimTime(bool _useSimTime)
{
  this->dataPtr->renderThread->ignRenderer.SetRecordVideoUseSimTime(
      _useSimTime);
}

/////////////////////////////////////////////////
void RenderWindowItem::SetRecordVideoLockstep(bool _lockstep)
{
  this->dataPtr->renderThread->ignRenderer.SetRecordVideoLockstep(
      _lockstep);
}

/////////////////////////////////////////////////
void RenderWindowItem::SetRecordVideoBitrate(unsigned int _bitrate)
{
  this->dataPtr->renderThread->ignRenderer.SetRecordVideoBitrate(
      _bitrate);
}

/////////////////////////////////////////////////
void RenderWindowItem::SetVisibilityMask(uint32_t _mask)
{
  this->dataPtr->renderThread->ignRenderer.visibilityMask = _mask;
}

/////////////////////////////////////////////////
void RenderWindowItem::OnHovered(const ignition::math::Vector2i &_hoverPos)
{
  this->dataPtr->renderThread->ignRenderer.NewHoverEvent(_hoverPos);
}

/////////////////////////////////////////////////
void RenderWindowItem::SetErrorCb(std::function<void(const QString&)> _cb)
{
  this->dataPtr->renderThread->SetErrorCb(_cb);
}

/////////////////////////////////////////////////
void RenderWindowItem::mousePressEvent(QMouseEvent *_e)
{
  this->forceActiveFocus();

  auto event = ignition::gui::convert(*_e);
  event.SetPressPos(event.Pos());
  this->dataPtr->mouseEvent = event;
  this->dataPtr->mouseEvent.SetType(common::MouseEvent::PRESS);

  this->dataPtr->renderThread->ignRenderer.NewMouseEvent(
      this->dataPtr->mouseEvent);
}

////////////////////////////////////////////////
void RenderWindowItem::mouseReleaseEvent(QMouseEvent *_e)
{
  auto event = ignition::gui::convert(*_e);
  event.SetPressPos(this->dataPtr->mouseEvent.PressPos());

  // A release at the end of a drag
  if (this->dataPtr->mouseEvent.Type() == common::MouseEvent::MOVE)
    event.SetDragging(this->dataPtr->mouseEvent.Dragging());

  this->dataPtr->mouseEvent = event;
  this->dataPtr->mouseEvent.SetType(common::MouseEvent::RELEASE);

  this->dataPtr->renderThread->ignRenderer.NewMouseEvent(
      this->dataPtr->mouseEvent);
}

////////////////////////////////////////////////
void RenderWindowItem::mouseMoveEvent(QMouseEvent *_e)
{
  auto event = ignition::gui::convert(*_e);

  if (!event.Dragging())
    return;

  event.SetPressPos(this->dataPtr->mouseEvent.PressPos());

  auto dragInt = event.Pos() - this->dataPtr->mouseEvent.Pos();
  auto dragDistance = math::Vector2d(dragInt.X(), dragInt.Y());

  this->dataPtr->mouseEvent = event;
  this->dataPtr->mouseEvent.SetType(common::MouseEvent::MOVE);
  this->dataPtr->renderThread->ignRenderer.NewMouseEvent(
      this->dataPtr->mouseEvent, dragDistance);
}

////////////////////////////////////////////////
void RenderWindowItem::wheelEvent(QWheelEvent *_e)
{
  this->forceActiveFocus();

  this->dataPtr->mouseEvent.SetType(common::MouseEvent::SCROLL);
#if QT_VERSION < QT_VERSION_CHECK(5, 14, 0)
  this->dataPtr->mouseEvent.SetPos(_e->x(), _e->y());
#else
  this->dataPtr->mouseEvent.SetPos(_e->position().x(), _e->position().y());
#endif
  double scroll = (_e->angleDelta().y() > 0) ? -1.0 : 1.0;
  this->dataPtr->renderThread->ignRenderer.NewMouseEvent(
      this->dataPtr->mouseEvent, math::Vector2d(scroll, scroll));
}

////////////////////////////////////////////////
void RenderWindowItem::HandleKeyPress(QKeyEvent *_e)
{
  this->dataPtr->renderThread->ignRenderer.HandleKeyPress(_e);
}

////////////////////////////////////////////////
void RenderWindowItem::HandleKeyRelease(QKeyEvent *_e)
{
  this->dataPtr->renderThread->ignRenderer.HandleKeyRelease(_e);

  if (_e->key() == Qt::Key_Escape)
  {
    if (!this->dataPtr->renderThread->ignRenderer.FollowTarget().empty())
    {
      this->SetFollowTarget(std::string());
      this->setProperty("message", "");

      _e->accept();
    }
  }
}

///////////////////////////////////////////////////
// void Scene3D::resizeEvent(QResizeEvent *_e)
// {
//  if (this->dataPtr->renderWindow)
//  {
//    this->dataPtr->renderWindow->OnResize(_e->size().width(),
//                                          _e->size().height());
//  }
//
//  if (this->dataPtr->camera)
//  {
//    this->dataPtr->camera->SetAspectRatio(
//        static_cast<double>(this->width()) / this->height());
//    this->dataPtr->camera->SetHFOV(M_PI * 0.5);
//  }
// }
//

// Register this plugin
IGNITION_ADD_PLUGIN(ignition::gazebo::Scene3D,
                    ignition::gui::Plugin)<|MERGE_RESOLUTION|>--- conflicted
+++ resolved
@@ -2305,17 +2305,13 @@
 }
 
 /////////////////////////////////////////////////
-<<<<<<< HEAD
+void RenderThread::SetErrorCb(std::function<void(const QString&)> _cb)
+{
+  this->errorCb = _cb;
+}
+
+/////////////////////////////////////////////////
 void RenderThread::RenderNext(RenderSync *_renderSync)
-=======
-void RenderThread::SetErrorCb(std::function<void(const QString&)> _cb)
-{
-  this->errorCb = _cb;
-}
-
-/////////////////////////////////////////////////
-void RenderThread::RenderNext()
->>>>>>> ebb3a9ad
 {
   this->context->makeCurrent(this->surface);
 
@@ -2361,13 +2357,9 @@
     this->surface->deleteLater();
 
   // Stop event processing, move the thread to GUI and make sure it is deleted.
-<<<<<<< HEAD
   this->exit();
-  this->moveToThread(QGuiApplication::instance()->thread());
-=======
   if (this->ignRenderer.initialized)
     this->moveToThread(QGuiApplication::instance()->thread());
->>>>>>> ebb3a9ad
 }
 
 
@@ -2491,6 +2483,18 @@
 RenderWindowItem::RenderWindowItem(QQuickItem *_parent)
   : QQuickItem(_parent), dataPtr(new RenderWindowItemPrivate)
 {
+  // TODO(chapulina) Forward-porting #1294 from ign-gazebo3 to ign-gazebo5
+  // is non-trivial since the plugin's internals have changed. Keeping this
+  // shortcut here for now, and revisiting later specifically for ign-gazebo5
+  // onwards.
+  // See https://github.com/ignitionrobotics/ign-gazebo/issues/1254
+  static bool done{false};
+  if (done)
+  {
+    return;
+  }
+  done = true;
+
   this->setAcceptedMouseButtons(Qt::AllButtons);
   this->setFlag(ItemHasContents);
   this->dataPtr->renderThread = new RenderThread();
@@ -2661,6 +2665,20 @@
 /////////////////////////////////////////////////
 void Scene3D::LoadConfig(const tinyxml2::XMLElement *_pluginElem)
 {
+  // TODO(chapulina) Forward-porting #1294 from ign-gazebo3 to ign-gazebo5
+  // is non-trivial since the plugin's internals have changed. Keeping this
+  // shortcut here for now, and revisiting later specifically for ign-gazebo5
+  // onwards.
+  // See https://github.com/ignitionrobotics/ign-gazebo/issues/1254
+  static bool done{false};
+  if (done)
+  {
+    ignerr << "Only one Scene3D is supported per process at the moment."
+           << std::endl;
+    return;
+  }
+  done = true;
+
   auto renderWindow = this->PluginItem()->findChild<RenderWindowItem *>();
   if (!renderWindow)
   {
