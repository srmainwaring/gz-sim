--- conflicted
+++ resolved
@@ -513,17 +513,17 @@
       if (comp)
         setData(item, comp->Data());
     }
-<<<<<<< HEAD
-    else if (typeId == components::TrajectoryPose::typeId)
-    {
-      auto comp = _ecm.Component<components::TrajectoryPose>(
-          this->dataPtr->entity);
-=======
     else if (typeId == components::SensorTopic::typeId)
     {
       auto comp =
           _ecm.Component<components::SensorTopic>(this->dataPtr->entity);
->>>>>>> 2f4c5376
+      if (comp)
+        setData(item, comp->Data());
+    }
+    else if (typeId == components::TrajectoryPose::typeId)
+    {
+      auto comp = _ecm.Component<components::TrajectoryPose>(
+          this->dataPtr->entity);
       if (comp)
         setData(item, comp->Data());
     }
