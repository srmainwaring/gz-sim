/*
 * Copyright (C) 2020 Open Source Robotics Foundation
 *
 * Licensed under the Apache License, Version 2.0 (the "License");
 * you may not use this file except in compliance with the License.
 * You may obtain a copy of the License at
 *
 *     http://www.apache.org/licenses/LICENSE-2.0
 *
 * Unless required by applicable law or agreed to in writing, software
 * distributed under the License is distributed on an "AS IS" BASIS,
 * WITHOUT WARRANTIES OR CONDITIONS OF ANY KIND, either express or implied.
 * See the License for the specific language governing permissions and
 * limitations under the License.
 *
 */
#include <QScreen>

#include <gz/common/Console.hh>
#include <gz/common/SignalHandler.hh>
#include <gz/common/Filesystem.hh>

<<<<<<< HEAD
#include <gz/gui/Application.hh>
#include <gz/gui/MainWindow.hh>
#include <gz/gui/Plugin.hh>

#include "gz/sim/config.hh"
#include "gz/sim/gui/Gui.hh"
=======
#include <ignition/gui/Application.hh>
#include <ignition/gui/MainWindow.hh>
#include <ignition/gui/Plugin.hh>
#include <ignition/gui/Dialog.hh>

#include "ignition/gazebo/Util.hh"
#include "ignition/gazebo/config.hh"
#include "ignition/gazebo/gui/Gui.hh"
>>>>>>> 8c9489dd

#include "AboutDialogHandler.hh"
#include "GuiFileHandler.hh"
#include "GuiRunner.hh"
#include "PathManager.hh"
#include "QuickStartHandler.hh"

namespace gz
{
namespace sim
{
// Inline bracket to help doxygen filtering.
inline namespace GZ_SIM_VERSION_NAMESPACE {
namespace gui
{
/// \brief Get the path to the default config file. If the file doesn't exist
/// yet, this function will copy the installed file into its location.
/// \param[in] _isPlayback True if playing back a log file
/// \param[in] _customDefaultConfig A default config passed by the CLI or
/// another caller.
/// \return Path to the default config file.
std::string defaultGuiConfigFile(bool _isPlayback,
    const char *_customDefaultConfig)
{
  std::string defaultConfig;
  std::string defaultGuiConfigName = "gui.config";
  if (nullptr == _customDefaultConfig)
  {
    // The playback flag (and not the gui-config flag) was
    // specified from the command line
    if (_isPlayback)
    {
      defaultGuiConfigName = "playback_gui.config";
    }
    common::env(IGN_HOMEDIR, defaultConfig);
    // TODO(chapulina) Update to .gz/sim when merging forward to Garden
    defaultConfig = common::joinPaths(defaultConfig, ".ignition",
        "gazebo", IGNITION_GAZEBO_MAJOR_VERSION_STR,
        defaultGuiConfigName);
  }
  else
  {
    // Downstream applications can override the default path
    defaultConfig = _customDefaultConfig;
  }

  // Check if the default config file exists. If it doesn't, copy the installed
  // file there first.
  if (!common::exists(defaultConfig))
  {
    auto defaultConfigFolder = common::parentPath(defaultConfig);
    if (!ignition::common::exists(defaultConfigFolder))
    {
      if (!ignition::common::createDirectories(defaultConfigFolder))
      {
        ignerr << "Failed to create the default config folder ["
          << defaultConfigFolder << "]\n";
        return nullptr;
      }
    }

    auto installedConfig = common::joinPaths(
        IGNITION_GAZEBO_GUI_CONFIG_PATH, defaultGuiConfigName);
    if (!common::copyFile(installedConfig, defaultConfig))
    {
      ignerr << "Failed to copy installed config [" << installedConfig
             << "] to default config [" << defaultConfig << "]."
             << std::endl;
      return nullptr;
    }
    else
    {
      ignmsg << "Copied installed config [" << installedConfig
             << "] to default config [" << defaultConfig << "]."
             << std::endl;
    }
  }

  return defaultConfig;
}

//////////////////////////////////////////////////
/// \brief Launch the quick start dialog
/// \param[in] _argc Number of command line arguments.
/// \param[in] _argv Command line arguments.
/// \param[in] _defaultConfig Path to the default configuration file.
/// \param[in] _configInUse The config that the user chose to load. If the user
/// didn't pass one, this will be equal to _defaultConfig
/// \return The path to the starting world or an empty string if none was
/// chosen.
std::string launchQuickStart(int &_argc, char **_argv,
    const std::string &_defaultConfig,
    const std::string &_configInUse)
{
  ignmsg << "Gazebo Sim Quick start dialog" << std::endl;

  // Gui application in dialog mode
  auto app = std::make_unique<ignition::gui::Application>(
    _argc, _argv, ignition::gui::WindowType::kDialog);
  app->SetDefaultConfigPath(_defaultConfig);

  auto quickStartHandler = new gui::QuickStartHandler();
  quickStartHandler->setParent(app->Engine());

  auto dialog = new ignition::gui::Dialog();
  dialog->setObjectName("quick_start");

  igndbg << "Reading Quick start menu config." << std::endl;
  auto showDialog = dialog->ReadConfigAttribute(_configInUse, "show_again");
  if (showDialog == "false")
  {
    ignmsg << "Not showing Quick start menu." << std::endl;
    return "";
  }

  // This is the fixed window size for the quick start dialog
  QSize winSize(960, 540);
  dialog->QuickWindow()->resize(winSize);
  dialog->QuickWindow()->setMaximumSize(dialog->QuickWindow()->size());
  dialog->QuickWindow()->setTitle("Gazebo quick start");

  // Position the quick start in the center of the screen
  QSize screenSize = dialog->QuickWindow()->screen()->size();
  screenSize /= 2.0;
  screenSize -= winSize / 2.0;
  dialog->QuickWindow()->setPosition(screenSize.width(), screenSize.height());

  auto context = new QQmlContext(app->Engine()->rootContext());
  context->setContextProperty("QuickStartHandler", quickStartHandler);

  std::string qmlFile("qrc:/Gazebo/QuickStart.qml");

  QQmlComponent dialogComponent(ignition::gui::App()->Engine(),
      QString(QString::fromStdString(qmlFile)));

  auto dialogItem = qobject_cast<QQuickItem *>(dialogComponent.create(context));
  dialogItem->setParentItem(dialog->RootItem());

  // Run qt application and show quick dialog
  if (nullptr != app)
  {
    app->exec();
    igndbg << "Shutting quick setup dialog" << std::endl;
  }

  // Update dialog config
  dialog->UpdateConfigAttribute(_configInUse, "show_again",
    quickStartHandler->ShowAgain());
  return quickStartHandler->StartingWorld();
}

//////////////////////////////////////////////////
std::unique_ptr<gz::gui::Application> createGui(
    int &_argc, char **_argv, const char *_guiConfig,
    const char *_defaultGuiConfig, bool _loadPluginsFromSdf,
    const char *_renderEngine)
{
<<<<<<< HEAD
  gz::common::SignalHandler sigHandler;
=======
  return createGui(_argc, _argv, _guiConfig, _defaultGuiConfig,
    _loadPluginsFromSdf, nullptr, 0, _renderEngine);
}

//////////////////////////////////////////////////
std::unique_ptr<ignition::gui::Application> createGui(
    int &_argc, char **_argv, const char *_guiConfig,
    const char *_defaultGuiConfig, bool _loadPluginsFromSdf,
    const char *_sdfFile, int _waitGui, const char *_renderEngine)
{
  ignition::common::SignalHandler sigHandler;
>>>>>>> 8c9489dd
  bool sigKilled = false;
  sigHandler.AddCallback([&](const int /*_sig*/)
  {
    sigKilled = true;
  });

  gzmsg << "Gazebo Sim GUI    v" << GZ_SIM_VERSION_FULL
         << std::endl;

  // Set auto scaling factor for HiDPI displays
  if (QString::fromLocal8Bit(qgetenv("QT_AUTO_SCREEN_SCALE_FACTOR")).isEmpty())
  {
    qputenv("QT_AUTO_SCREEN_SCALE_FACTOR", "1");
  }

<<<<<<< HEAD
  // Initialize Qt app
  auto app = std::make_unique<gz::gui::Application>(_argc, _argv);
  app->AddPluginPath(GZ_SIM_GUI_PLUGIN_INSTALL_DIR);
=======
  bool isPlayback = (nullptr != _guiConfig &&
      std::string(_guiConfig) == "_playback_");
  auto defaultConfig = defaultGuiConfigFile(isPlayback, _defaultGuiConfig);

  bool hasSdfFile = (nullptr != _sdfFile && strlen(_sdfFile) != 0);
  bool configFromCli = (nullptr != _guiConfig && std::strlen(_guiConfig) > 0 &&
      std::string(_guiConfig) != "_playback_");

  transport::Node node;

  // Quick start dialog if no specific SDF file was passed and it's not playback
  std::string startingWorld;
  if (!hasSdfFile && _waitGui && !isPlayback)
  {
    std::string configInUse = configFromCli ? _guiConfig : defaultConfig;
    startingWorld = launchQuickStart(_argc, _argv, defaultConfig, configInUse);
  }
  else if (hasSdfFile)
  {
    startingWorld = _sdfFile;
  }

  if (sigKilled)
  {
    igndbg << "Received kill signal. Not starting main window." << std::endl;
    return nullptr;
  }

  // Publish starting world even if it's empty. The server is blocking waiting
  // for it.
  if (_waitGui)
  {
    std::string topic{"/gazebo/starting_world"};
    auto startingWorldPub = node.Advertise<msgs::StringMsg>(topic);
    msgs::StringMsg msg;
    msg.set_data(startingWorld);

    // Wait for the server to be listening, so we're sure it receives the
    // message.
    igndbg << "Waiting for subscribers to [" << topic << "]..." << std::endl;
    for (int sleep = 0; sleep < 100 && !startingWorldPub.HasConnections();
        ++sleep)
    {
      std::this_thread::sleep_for(std::chrono::milliseconds(100));
    }
    if (!startingWorldPub.HasConnections())
    {
      ignwarn << "Waited for 10s for a subscriber to [" << topic
              << "] and got none." << std::endl;
    }
    startingWorldPub.Publish(msg);
  }

  // Launch main window
  auto app = std::make_unique<ignition::gui::Application>(
    _argc, _argv, ignition::gui::WindowType::kMainWindow);

  app->AddPluginPath(IGN_GAZEBO_GUI_PLUGIN_INSTALL_DIR);
>>>>>>> 8c9489dd

  auto aboutDialogHandler = new gz::sim::gui::AboutDialogHandler();
  aboutDialogHandler->setParent(app->Engine());

  auto guiFileHandler = new gz::sim::gui::GuiFileHandler();
  guiFileHandler->setParent(app->Engine());

  auto pathManager = new gz::sim::gui::PathManager();
  pathManager->setParent(app->Engine());

  // add import path so we can load custom modules
<<<<<<< HEAD
  app->Engine()->addImportPath(GZ_SIM_GUI_PLUGIN_INSTALL_DIR);
  std::string defaultGuiConfigName = "gui.config";

  // Set default config file for Gazebo
  std::string defaultConfig;

  // Default config folder.
  std::string defaultConfigFolder;

  if (nullptr == _defaultGuiConfig)
  {
    // The playback flag (and not the gui-config flag) was
    // specified from the command line
    if (nullptr != _guiConfig && std::string(_guiConfig) == "_playback_")
    {
      defaultGuiConfigName = "playback_gui.config";
    }
    gz::common::env(GZ_HOMEDIR, defaultConfig);
    defaultConfigFolder =
      gz::common::joinPaths(defaultConfig, ".gz",
        "sim", GZ_SIM_MAJOR_VERSION_STR);
    defaultConfig = gz::common::joinPaths(defaultConfigFolder,
        defaultGuiConfigName);
  }
  else
  {
    defaultConfig = _defaultGuiConfig;
  }
=======
  app->Engine()->addImportPath(IGN_GAZEBO_GUI_PLUGIN_INSTALL_DIR);
>>>>>>> 8c9489dd

  app->SetDefaultConfigPath(defaultConfig);

  // Customize window
  auto mainWin = app->findChild<gz::gui::MainWindow *>();
  if (_renderEngine != nullptr)
  {
    mainWin->SetRenderEngine(_renderEngine);
  }
  auto win = mainWin->QuickWindow();
  win->setProperty("title", "Gazebo Sim");

  // Let QML files use C++ functions and properties
  auto context = new QQmlContext(app->Engine()->rootContext());
  context->setContextProperty("AboutDialogHandler", aboutDialogHandler);
  context->setContextProperty("GuiFileHandler", guiFileHandler);

  // Instantiate GazeboDrawer.qml file into a component
  QQmlComponent component(app->Engine(), ":/Gazebo/GazeboDrawer.qml");
  auto gzDrawerItem = qobject_cast<QQuickItem *>(component.create(context));
  if (gzDrawerItem)
  {
    // C++ ownership
    QQmlEngine::setObjectOwnership(gzDrawerItem, QQmlEngine::CppOwnership);

    // Add to main window
    auto parentDrawerItem = win->findChild<QQuickItem *>("sideDrawer");
    gzDrawerItem->setParentItem(parentDrawerItem);
    gzDrawerItem->setParent(app->Engine());
  }
  else
  {
    gzerr << "Failed to instantiate custom drawer, drawer will be empty"
           << std::endl;
  }

  // Get list of worlds
<<<<<<< HEAD
  gz::transport::Node node;
=======
>>>>>>> 8c9489dd
  bool executed{false};
  bool result{false};
  unsigned int timeout{5000};
  std::string service{"/gazebo/worlds"};
<<<<<<< HEAD
  gz::msgs::StringMsg_V worldsMsg;
=======
  msgs::StringMsg_V worldsMsg;
>>>>>>> 8c9489dd

  // This loop is here to allow the server time to download resources.
  // \todo(nkoenig) Async resource download. Search for "Async resource
  // download in `src/Server.cc` for corresponding todo item. This todo is
  // resolved when this while loop can be removed.
  while (!sigKilled && !executed)
  {
    gzdbg << "GUI requesting list of world names. The server may be busy "
      << "downloading resources. Please be patient." << std::endl;
    executed = node.Request(service, timeout, worldsMsg, result);
  }

  // Only print error message if a sigkill was not received.
  if (!sigKilled)
  {
    if (!executed)
      gzerr << "Timed out when getting world names." << std::endl;
    else if (!result)
      gzerr << "Failed to get world names." << std::endl;
  }

  if (!executed || !result || worldsMsg.data().empty())
    return nullptr;

  std::size_t runnerCount = 0;

  // Configuration file from command line
  if (configFromCli)
  {
    // Use the first world name with the config file
    // TODO(anyone) Most of gz-sim's transport API includes the world name,
    // which makes it complicated to mix configurations across worlds.
    // We could have a way to use world-agnostic topics like Gazebo-classic's ~
    auto runner = new gz::sim::GuiRunner(worldsMsg.data(0));
    ++runnerCount;
    runner->setParent(gz::gui::App());

    // Load plugins after runner is up
    if (!app->LoadConfig(_guiConfig))
    {
      gzwarn << "Failed to load config file[" << _guiConfig << "]."
              << std::endl;
    }
  }
  // GUI configuration from SDF (request to server)
  else
  {
    // TODO(anyone) Parallelize this if multiple worlds becomes an important use
    // case.
    for (int w = 0; w < worldsMsg.data_size(); ++w)
    {
      const auto &worldName = worldsMsg.data(w);

      // Request GUI info for each world
      result = false;
      gz::msgs::GUI res;
      service = transport::TopicUtils::AsValidTopic("/world/" + worldName +
          "/gui/info");
      if (service.empty())
      {
        gzerr << "Failed to generate valid service for world [" << worldName
               << "]" << std::endl;
      }
      else
      {
        gzdbg << "Requesting GUI from [" << service << "]..." << std::endl;

        // Request and block
        executed = node.Request(service, timeout, res, result);

        if (!executed)
        {
          gzerr << "Service call timed out for [" << service << "]"
                 << std::endl;
        }
        else if (!result)
        {
          gzerr << "Service call failed for [" << service << "]" << std::endl;
        }
      }

      // GUI runner
      auto runner = new gz::sim::GuiRunner(worldName);
      runner->setParent(gz::gui::App());
      ++runnerCount;

      // Load plugins after creating GuiRunner, so they can access worldName
      if (_loadPluginsFromSdf)
      {
        for (int p = 0; p < res.plugin_size(); ++p)
        {
          const auto &plugin = res.plugin(p);
          const auto &fileName = plugin.filename();
          std::string pluginStr = "<plugin filename='" + fileName + "'>" +
            plugin.innerxml() + "</plugin>";

          tinyxml2::XMLDocument pluginDoc;
          pluginDoc.Parse(pluginStr.c_str());

          app->LoadPlugin(fileName,
              pluginDoc.FirstChildElement("plugin"));
        }
      }
    }
    mainWin->configChanged();
  }

  if (0 == runnerCount)
  {
    gzerr << "Failed to start a GUI runner." << std::endl;
    return nullptr;
  }

  // If no plugins have been added, load default config file
  auto plugins = mainWin->findChildren<gz::gui::Plugin *>();
  if (plugins.empty())
  {
<<<<<<< HEAD
    // Check if there's a default config file under
    // ~/.gz/sim and use that. If there isn't, copy
    // the installed file there first.
    if (!gz::common::exists(defaultConfig))
    {
      if (!gz::common::exists(defaultConfigFolder))
      {
        if (!gz::common::createDirectories(defaultConfigFolder))
        {
          gzerr << "Failed to create the default config folder ["
            << defaultConfigFolder << "]\n";
          return nullptr;
        }
      }

      auto installedConfig = gz::common::joinPaths(
          GZ_SIM_GUI_CONFIG_PATH, defaultGuiConfigName);
      if (!gz::common::exists(installedConfig))
      {
        gzerr << "Failed to copy installed config [" << installedConfig
               << "] to default config [" << defaultConfig << "]."
               << "(file " << installedConfig << " doesn't exist)"
               << std::endl;
        return nullptr;
      }

      if (!gz::common::copyFile(installedConfig, defaultConfig))
      {
        gzerr << "Failed to copy installed config [" << installedConfig
               << "] to default config [" << defaultConfig << "]."
               << std::endl;
        return nullptr;
      }
      else
      {
        gzmsg << "Copied installed config [" << installedConfig
               << "] to default config [" << defaultConfig << "]."
               << std::endl;
      }
    }

    // Also set ~/.gz/sim/ver/gui.config as the default path
=======
>>>>>>> 8c9489dd
    if (!app->LoadConfig(defaultConfig))
    {
      gzerr << "Failed to load config file[" << defaultConfig << "]."
             << std::endl;
      return nullptr;
    }
  }
  return app;
}

//////////////////////////////////////////////////
int runGui(int &_argc, char **_argv, const char *_guiConfig,
  const char *_renderEngine)
{
<<<<<<< HEAD
  auto app = sim::gui::createGui(
    _argc, _argv, _guiConfig, nullptr, true, _renderEngine);
=======
  return runGui(_argc, _argv, _guiConfig, nullptr, 0, _renderEngine);
}

//////////////////////////////////////////////////
int runGui(int &_argc, char **_argv,
  const char *_guiConfig, const char *_sdfFile, int _waitGui,
  const char *_renderEngine)
{
  auto app = gazebo::gui::createGui(_argc, _argv, _guiConfig, nullptr, true,
      _sdfFile, _waitGui, _renderEngine);
>>>>>>> 8c9489dd
  if (nullptr != app)
  {
    // Run main window.
    // This blocks until the window is closed or we receive a SIGINT
    app->exec();
    gzdbg << "Shutting down gz-sim-gui" << std::endl;
    return 0;
  }

  return -1;
}
}  // namespace gui
}  // namespace GZ_SIM_VERSION_NAMESPACE
}  // namespace sim
}  // namespace gz<|MERGE_RESOLUTION|>--- conflicted
+++ resolved
@@ -20,23 +20,14 @@
 #include <gz/common/SignalHandler.hh>
 #include <gz/common/Filesystem.hh>
 
-<<<<<<< HEAD
 #include <gz/gui/Application.hh>
+#include <gz/gui/Dialog.hh>
 #include <gz/gui/MainWindow.hh>
 #include <gz/gui/Plugin.hh>
 
+#include "gz/sim/Util.hh"
 #include "gz/sim/config.hh"
 #include "gz/sim/gui/Gui.hh"
-=======
-#include <ignition/gui/Application.hh>
-#include <ignition/gui/MainWindow.hh>
-#include <ignition/gui/Plugin.hh>
-#include <ignition/gui/Dialog.hh>
-
-#include "ignition/gazebo/Util.hh"
-#include "ignition/gazebo/config.hh"
-#include "ignition/gazebo/gui/Gui.hh"
->>>>>>> 8c9489dd
 
 #include "AboutDialogHandler.hh"
 #include "GuiFileHandler.hh"
@@ -71,11 +62,9 @@
     {
       defaultGuiConfigName = "playback_gui.config";
     }
-    common::env(IGN_HOMEDIR, defaultConfig);
-    // TODO(chapulina) Update to .gz/sim when merging forward to Garden
-    defaultConfig = common::joinPaths(defaultConfig, ".ignition",
-        "gazebo", IGNITION_GAZEBO_MAJOR_VERSION_STR,
-        defaultGuiConfigName);
+    common::env(GZ_HOMEDIR, defaultConfig);
+    defaultConfig = common::joinPaths(defaultConfig, ".gz",
+        "sim", GZ_SIM_MAJOR_VERSION_STR, defaultGuiConfigName);
   }
   else
   {
@@ -88,28 +77,28 @@
   if (!common::exists(defaultConfig))
   {
     auto defaultConfigFolder = common::parentPath(defaultConfig);
-    if (!ignition::common::exists(defaultConfigFolder))
-    {
-      if (!ignition::common::createDirectories(defaultConfigFolder))
+    if (!gz::common::exists(defaultConfigFolder))
+    {
+      if (!gz::common::createDirectories(defaultConfigFolder))
       {
-        ignerr << "Failed to create the default config folder ["
+        gzerr << "Failed to create the default config folder ["
           << defaultConfigFolder << "]\n";
         return nullptr;
       }
     }
 
     auto installedConfig = common::joinPaths(
-        IGNITION_GAZEBO_GUI_CONFIG_PATH, defaultGuiConfigName);
+        GZ_SIM_GUI_CONFIG_PATH, defaultGuiConfigName);
     if (!common::copyFile(installedConfig, defaultConfig))
     {
-      ignerr << "Failed to copy installed config [" << installedConfig
+      gzerr << "Failed to copy installed config [" << installedConfig
              << "] to default config [" << defaultConfig << "]."
              << std::endl;
       return nullptr;
     }
     else
     {
-      ignmsg << "Copied installed config [" << installedConfig
+      gzmsg << "Copied installed config [" << installedConfig
              << "] to default config [" << defaultConfig << "]."
              << std::endl;
     }
@@ -131,24 +120,24 @@
     const std::string &_defaultConfig,
     const std::string &_configInUse)
 {
-  ignmsg << "Gazebo Sim Quick start dialog" << std::endl;
+  gzmsg << "Gazebo Sim Quick start dialog" << std::endl;
 
   // Gui application in dialog mode
-  auto app = std::make_unique<ignition::gui::Application>(
-    _argc, _argv, ignition::gui::WindowType::kDialog);
+  auto app = std::make_unique<gz::gui::Application>(
+    _argc, _argv, gz::gui::WindowType::kDialog);
   app->SetDefaultConfigPath(_defaultConfig);
 
   auto quickStartHandler = new gui::QuickStartHandler();
   quickStartHandler->setParent(app->Engine());
 
-  auto dialog = new ignition::gui::Dialog();
+  auto dialog = new gz::gui::Dialog();
   dialog->setObjectName("quick_start");
 
-  igndbg << "Reading Quick start menu config." << std::endl;
+  gzdbg << "Reading Quick start menu config." << std::endl;
   auto showDialog = dialog->ReadConfigAttribute(_configInUse, "show_again");
   if (showDialog == "false")
   {
-    ignmsg << "Not showing Quick start menu." << std::endl;
+    gzmsg << "Not showing Quick start menu." << std::endl;
     return "";
   }
 
@@ -169,17 +158,22 @@
 
   std::string qmlFile("qrc:/Gazebo/QuickStart.qml");
 
-  QQmlComponent dialogComponent(ignition::gui::App()->Engine(),
+  QQmlComponent dialogComponent(gz::gui::App()->Engine(),
       QString(QString::fromStdString(qmlFile)));
 
   auto dialogItem = qobject_cast<QQuickItem *>(dialogComponent.create(context));
+  if (nullptr == dialogItem)
+  {
+    gzerr << "Failed to create quick start dialog." << std::endl;
+    return "";
+  }
   dialogItem->setParentItem(dialog->RootItem());
 
   // Run qt application and show quick dialog
   if (nullptr != app)
   {
     app->exec();
-    igndbg << "Shutting quick setup dialog" << std::endl;
+    gzdbg << "Shutting quick setup dialog" << std::endl;
   }
 
   // Update dialog config
@@ -194,21 +188,17 @@
     const char *_defaultGuiConfig, bool _loadPluginsFromSdf,
     const char *_renderEngine)
 {
-<<<<<<< HEAD
-  gz::common::SignalHandler sigHandler;
-=======
   return createGui(_argc, _argv, _guiConfig, _defaultGuiConfig,
     _loadPluginsFromSdf, nullptr, 0, _renderEngine);
 }
 
 //////////////////////////////////////////////////
-std::unique_ptr<ignition::gui::Application> createGui(
+std::unique_ptr<gz::gui::Application> createGui(
     int &_argc, char **_argv, const char *_guiConfig,
     const char *_defaultGuiConfig, bool _loadPluginsFromSdf,
     const char *_sdfFile, int _waitGui, const char *_renderEngine)
 {
-  ignition::common::SignalHandler sigHandler;
->>>>>>> 8c9489dd
+  gz::common::SignalHandler sigHandler;
   bool sigKilled = false;
   sigHandler.AddCallback([&](const int /*_sig*/)
   {
@@ -224,11 +214,6 @@
     qputenv("QT_AUTO_SCREEN_SCALE_FACTOR", "1");
   }
 
-<<<<<<< HEAD
-  // Initialize Qt app
-  auto app = std::make_unique<gz::gui::Application>(_argc, _argv);
-  app->AddPluginPath(GZ_SIM_GUI_PLUGIN_INSTALL_DIR);
-=======
   bool isPlayback = (nullptr != _guiConfig &&
       std::string(_guiConfig) == "_playback_");
   auto defaultConfig = defaultGuiConfigFile(isPlayback, _defaultGuiConfig);
@@ -253,7 +238,7 @@
 
   if (sigKilled)
   {
-    igndbg << "Received kill signal. Not starting main window." << std::endl;
+    gzdbg << "Received kill signal. Not starting main window." << std::endl;
     return nullptr;
   }
 
@@ -268,7 +253,7 @@
 
     // Wait for the server to be listening, so we're sure it receives the
     // message.
-    igndbg << "Waiting for subscribers to [" << topic << "]..." << std::endl;
+    gzdbg << "Waiting for subscribers to [" << topic << "]..." << std::endl;
     for (int sleep = 0; sleep < 100 && !startingWorldPub.HasConnections();
         ++sleep)
     {
@@ -276,18 +261,17 @@
     }
     if (!startingWorldPub.HasConnections())
     {
-      ignwarn << "Waited for 10s for a subscriber to [" << topic
+      gzwarn << "Waited for 10s for a subscriber to [" << topic
               << "] and got none." << std::endl;
     }
     startingWorldPub.Publish(msg);
   }
 
   // Launch main window
-  auto app = std::make_unique<ignition::gui::Application>(
-    _argc, _argv, ignition::gui::WindowType::kMainWindow);
-
-  app->AddPluginPath(IGN_GAZEBO_GUI_PLUGIN_INSTALL_DIR);
->>>>>>> 8c9489dd
+  auto app = std::make_unique<gz::gui::Application>(
+    _argc, _argv, gz::gui::WindowType::kMainWindow);
+
+  app->AddPluginPath(GZ_SIM_GUI_PLUGIN_INSTALL_DIR);
 
   auto aboutDialogHandler = new gz::sim::gui::AboutDialogHandler();
   aboutDialogHandler->setParent(app->Engine());
@@ -299,38 +283,7 @@
   pathManager->setParent(app->Engine());
 
   // add import path so we can load custom modules
-<<<<<<< HEAD
   app->Engine()->addImportPath(GZ_SIM_GUI_PLUGIN_INSTALL_DIR);
-  std::string defaultGuiConfigName = "gui.config";
-
-  // Set default config file for Gazebo
-  std::string defaultConfig;
-
-  // Default config folder.
-  std::string defaultConfigFolder;
-
-  if (nullptr == _defaultGuiConfig)
-  {
-    // The playback flag (and not the gui-config flag) was
-    // specified from the command line
-    if (nullptr != _guiConfig && std::string(_guiConfig) == "_playback_")
-    {
-      defaultGuiConfigName = "playback_gui.config";
-    }
-    gz::common::env(GZ_HOMEDIR, defaultConfig);
-    defaultConfigFolder =
-      gz::common::joinPaths(defaultConfig, ".gz",
-        "sim", GZ_SIM_MAJOR_VERSION_STR);
-    defaultConfig = gz::common::joinPaths(defaultConfigFolder,
-        defaultGuiConfigName);
-  }
-  else
-  {
-    defaultConfig = _defaultGuiConfig;
-  }
-=======
-  app->Engine()->addImportPath(IGN_GAZEBO_GUI_PLUGIN_INSTALL_DIR);
->>>>>>> 8c9489dd
 
   app->SetDefaultConfigPath(defaultConfig);
 
@@ -368,19 +321,11 @@
   }
 
   // Get list of worlds
-<<<<<<< HEAD
-  gz::transport::Node node;
-=======
->>>>>>> 8c9489dd
   bool executed{false};
   bool result{false};
   unsigned int timeout{5000};
   std::string service{"/gazebo/worlds"};
-<<<<<<< HEAD
-  gz::msgs::StringMsg_V worldsMsg;
-=======
   msgs::StringMsg_V worldsMsg;
->>>>>>> 8c9489dd
 
   // This loop is here to allow the server time to download resources.
   // \todo(nkoenig) Async resource download. Search for "Async resource
@@ -498,51 +443,6 @@
   auto plugins = mainWin->findChildren<gz::gui::Plugin *>();
   if (plugins.empty())
   {
-<<<<<<< HEAD
-    // Check if there's a default config file under
-    // ~/.gz/sim and use that. If there isn't, copy
-    // the installed file there first.
-    if (!gz::common::exists(defaultConfig))
-    {
-      if (!gz::common::exists(defaultConfigFolder))
-      {
-        if (!gz::common::createDirectories(defaultConfigFolder))
-        {
-          gzerr << "Failed to create the default config folder ["
-            << defaultConfigFolder << "]\n";
-          return nullptr;
-        }
-      }
-
-      auto installedConfig = gz::common::joinPaths(
-          GZ_SIM_GUI_CONFIG_PATH, defaultGuiConfigName);
-      if (!gz::common::exists(installedConfig))
-      {
-        gzerr << "Failed to copy installed config [" << installedConfig
-               << "] to default config [" << defaultConfig << "]."
-               << "(file " << installedConfig << " doesn't exist)"
-               << std::endl;
-        return nullptr;
-      }
-
-      if (!gz::common::copyFile(installedConfig, defaultConfig))
-      {
-        gzerr << "Failed to copy installed config [" << installedConfig
-               << "] to default config [" << defaultConfig << "]."
-               << std::endl;
-        return nullptr;
-      }
-      else
-      {
-        gzmsg << "Copied installed config [" << installedConfig
-               << "] to default config [" << defaultConfig << "]."
-               << std::endl;
-      }
-    }
-
-    // Also set ~/.gz/sim/ver/gui.config as the default path
-=======
->>>>>>> 8c9489dd
     if (!app->LoadConfig(defaultConfig))
     {
       gzerr << "Failed to load config file[" << defaultConfig << "]."
@@ -557,10 +457,6 @@
 int runGui(int &_argc, char **_argv, const char *_guiConfig,
   const char *_renderEngine)
 {
-<<<<<<< HEAD
-  auto app = sim::gui::createGui(
-    _argc, _argv, _guiConfig, nullptr, true, _renderEngine);
-=======
   return runGui(_argc, _argv, _guiConfig, nullptr, 0, _renderEngine);
 }
 
@@ -569,9 +465,8 @@
   const char *_guiConfig, const char *_sdfFile, int _waitGui,
   const char *_renderEngine)
 {
-  auto app = gazebo::gui::createGui(_argc, _argv, _guiConfig, nullptr, true,
+  auto app = sim::gui::createGui(_argc, _argv, _guiConfig, nullptr, true,
       _sdfFile, _waitGui, _renderEngine);
->>>>>>> 8c9489dd
   if (nullptr != app)
   {
     // Run main window.
