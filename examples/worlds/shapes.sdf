--- conflicted
+++ resolved
@@ -1,9 +1,5 @@
 <?xml version="1.0" ?>
-<<<<<<< HEAD
-<sdf version="1.12">
-=======
 <sdf version="1.11">
->>>>>>> 90a7ba7e
   <!--
     Try moving a model using the command in the following CDATA block::
   -->
