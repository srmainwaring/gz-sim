\page meshtofuel Importing a Mesh to Fuel

<<<<<<< HEAD
This tutorial will explain how to import a mesh to the [Gazebo Fuel](https://app.gazebosim.org) web application.
Adding models and/or worlds to Fuel will make your content readily available to the open source robotics simulation community, and easier to use with the Gazebo GUI.
=======
This tutorial will explain how to import a mesh to the [Ignition Fuel](https://app.gazebosim.org) web application.
Adding models and/or worlds to Fuel will make your content readily available to the open source robotics simulation community, and easier to use with the Ignition GUI.
>>>>>>> 216d5a51

## Prerequisites

To import meshes to Fuel, you need to have a user account.
Go to [app.gazebosim.org](https://app.gazebosim.org) and click Login in the top right corner of the screen, then click Sign Up.
Once you verify your email address, your account will be ready.

You'll need a mesh ready before trying to import to Fuel.
There are several ways to acquire a mesh. <!--point cloud to mesh tutorial, cad to mesh tutorial-->
To save time, we'll use this [Electrical Box model](https://app.gazebosim.org/openrobotics/fuel/models/Electrical%20Box) that you can download from Fuel.

## Model Directory Structure

Fuel expects meshes to be contained inside model directories that follow a specific structure and format.
Download and unzip the Electrical Box model mentioned above, and you should see the structure of its contents as follows:

```
Electrical Box
├── materials               Directory for textures
    └── textures
├── meshes                  Directory for COLLADA, STL, and Wavefront OBJ files
├── thumbnails              Directory for preview images
├── model.config            Meta data about the model
└── model.sdf               SDF description of the model
```

A model directory needs to adhere to this file structure to successfully import to Fuel.
The contents of each directory and file are equally as important; each part is covered below.

### Materials

The `materials` directory is for textures.
Textures are optional; they provide color or detail to a mesh.
If you download a mesh online, the texture files should come with it.
Otherwise, you would have to use a 3D modeling tool to correctly design a texture.

The Electrical Box's texture is under `materials` > `textures` > `Electrical Box.png`.

### Meshes

The `meshes` directory is where the actual mesh files go.
The mesh could be one of several 3D model file types: `.dae`, `.stl`, `.obj`, etc.
This file is produced with a 3D modeling tool.

The Electrical Box's mesh is under `meshes` > `Electrical Box.dae`

### Thumbnails

Thumbnails are `.png` files named `1` through `5`.
Each contains a view of the model from a different angle to be displayed on the image carousel on its "Fuel Model Info" page.

### model.config

The `model.config` file is required in the root of the model directory.
It contains meta data about the model in XML format.
You have to create this file and add it to the model directory.

Here is the Electrical Box's `model.config`:

```xml
<?xml version='1.0'?>
<model>
  <name>Electrical Box</name>
  <version>1.0</version>
  <sdf version='1.6'>model.sdf</sdf>

  <description>
    Generated with mesh_to_sdf
    https://bitbucket.org/osrf/mesh_to_sdf
  </description>
</model>
```

Customize the `name` and `description` tags to fit your model.
The `sdf version` should ideally be the latest version.
Inside the `sdf` tags is the name of the SDF file describing your model.

### model.sdf

The Electrical Box's `model.sdf` file is as follows:

```xml
<?xml version='1.0' ?>
<sdf version='1.6'>
  <model name='Electrical Box'>
    <static>true</static>
    <link name='link'>
      <pose>0 0 0 1.57 3.14159 0</pose>
      <collision name='collision'>
        <geometry>
          <mesh>
            <uri>model://Electrical Box/meshes/Electrical Box.dae</uri>
          </mesh>
        </geometry>
      </collision>
      <visual name='visual'>
        <geometry>
          <mesh>
            <uri>model://Electrical Box/meshes/Electrical Box.dae</uri>
          </mesh>
        </geometry>
      </visual>
    </link>
  </model>
</sdf>
```

You can learn more about SDF [here](http://sdformat.org/).
For this tutorial, it's mostly only important to take note of the `<uri>` tags.
Following `model://` is the path within the model directory to the mesh.

## Upload to Fuel

Once you have all your content accumulated in a model directory, you're ready to upload to Fuel.
Click on the `+` button at the top right corner of the page, next to your account button, and then select `Model`.

Typically, you would try to ensure that the `Model name` field matches the `name` tags in both `model.config` and `model.sdf`, and the `Description` field matches its corresponding tag in `model.config`.

For the sake of this tutorial, however, we're going to enter your model name as `Electrical Box Test` to differentiate it from the original. In the `Description` field, write something like `Test model for Importing a Mesh to Fuel tutorial`.

Click the `Add folders` button, or drag and drop the `Electrical Box` folder you unzipped earlier into the labeled area.
All the files in your model description will be listed there.
Press `Upload`, and the "Fuel Model Info" page for your model will open.

![Electrical Box Test](https://raw.githubusercontent.com/gazebosim/gz-sim/main/tutorials/files/mesh_to_fuel/model_info2.png)

You can always delete a model by clicking the "Edit model" button and then selecting "Delete model" at the bottom of the page

![Delete model](https://raw.githubusercontent.com/gazebosim/gz-sim/main/tutorials/files/mesh_to_fuel/delete2.png)

## Include the Model in a World

With your mesh successfully uploaded to Fuel, you can now easily include it in a world SDF file.

Copy [this example world code](https://github.com/gazebosim/gz-sim/raw/main/examples/worlds/import_mesh.sdf) into a text editor and save it as `import_mesh.sdf`.
This is a simple world SDF file, which you can learn more about on the [SDF website](http://sdformat.org/).

Scroll all the way to the bottom of the file until you see the `include` tag section following the `<!-- mesh -->` comment line.

```xml
<?xml version="1.0" ?>
<!--
  Demo world to show how to include a model from Gazebo Fuel.
-->
<sdf version="1.6">
  <world name="fuel">

    ....

    <!-- mesh -->
    <include>
      <static>true</static>
      <name>Electrical Box</name>
      <pose>0 0 0 0 0 0</pose>
      <uri>https://fuel.gazebosim.org/1.0/openrobotics/models/Electrical Box</uri>
    </include>

  </world>
</sdf>
```

The address between the `uri` tags is how you include your Fuel model in the world.
To include *your* model, not the original, change `openrobotics` to your Fuel username.
You also need to customize the last section of the URI to match your model's name on Fuel.
Change `Electrical Box` to `Electrical Box Test`.

The syntax for including any model from Fuel is:

```xml
<uri>https://fuel.gazebosim.org/1.0/<user account name>/models/<model name></uri>
```

### Launch World

To launch the world and see your mesh, run Gazebo from inside the directory where you saved `import_mesh.sdf`:

```bash
gz sim import_mesh.sdf
```

![Launch sample world with mesh](https://raw.githubusercontent.com/gazebosim/gz-sim/main/tutorials/files/mesh_to_fuel/launch_world2.png)<|MERGE_RESOLUTION|>--- conflicted
+++ resolved
@@ -1,12 +1,7 @@
 \page meshtofuel Importing a Mesh to Fuel
 
-<<<<<<< HEAD
 This tutorial will explain how to import a mesh to the [Gazebo Fuel](https://app.gazebosim.org) web application.
 Adding models and/or worlds to Fuel will make your content readily available to the open source robotics simulation community, and easier to use with the Gazebo GUI.
-=======
-This tutorial will explain how to import a mesh to the [Ignition Fuel](https://app.gazebosim.org) web application.
-Adding models and/or worlds to Fuel will make your content readily available to the open source robotics simulation community, and easier to use with the Ignition GUI.
->>>>>>> 216d5a51
 
 ## Prerequisites
 
