/*
 * Copyright (C) 2023 Open Source Robotics Foundation
 *
 * Licensed under the Apache License, Version 2.0 (the "License");
 * you may not use this file except in compliance with the License.
 * You may obtain a copy of the License at
 *
 *     http://www.apache.org/licenses/LICENSE-2.0
 *
 * Unless required by applicable law or agreed to in writing, software
 * distributed under the License is distributed on an "AS IS" BASIS,
 * WITHOUT WARRANTIES OR CONDITIONS OF ANY KIND, either express or implied.
 * See the License for the specific language governing permissions and
 * limitations under the License.
 *
<<<<<<< HEAD
*/
=======
 */
>>>>>>> e37ff8f9

#include <gz/sim/components/BatteryPowerLoad.hh>
#include <ignition/gazebo/config.hh><|MERGE_RESOLUTION|>--- conflicted
+++ resolved
@@ -13,11 +13,7 @@
  * See the License for the specific language governing permissions and
  * limitations under the License.
  *
-<<<<<<< HEAD
-*/
-=======
  */
->>>>>>> e37ff8f9
 
 #include <gz/sim/components/BatteryPowerLoad.hh>
 #include <ignition/gazebo/config.hh>