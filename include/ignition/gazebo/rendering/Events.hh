--- conflicted
+++ resolved
@@ -15,62 +15,5 @@
  *
  */
 
-<<<<<<< HEAD
-
-#include <ignition/common/Event.hh>
-
-#include "ignition/gazebo/config.hh"
-
-namespace ignition
-{
-  namespace gazebo
-  {
-    // Inline bracket to help doxygen filtering.
-    inline namespace IGNITION_GAZEBO_VERSION_NAMESPACE {
-    /// \brief Namespace for all events. Refer to the EventManager class for
-    /// more information about events.
-    namespace events
-    {
-      /// \brief The render event is emitted when the the scene manager is
-      /// updated with contents from the ECM. This event is emitted
-      /// before the PreRender event on the server side in the rendering
-      /// thread. It is also accessible on the GUI side.
-      ///
-      /// For example:
-      /// \code
-      /// eventManager.Emit<ignition::gazebo::events::SceneUpdate>();
-      /// \endcode
-      using SceneUpdate = ignition::common::EventT<void(void),
-          struct SceneUpdateTag>;
-
-      /// \brief The render event is emitted before rendering updates.
-      /// The event is emitted in the rendering thread so rendering
-      /// calls can ben make in this event callback
-      ///
-      /// For example:
-      /// \code
-      /// eventManager.Emit<ignition::gazebo::events::PreRender>();
-      /// \endcode
-      using PreRender = ignition::common::EventT<void(void),
-          struct PreRenderTag>;
-
-      /// \brief The render event is emitted after rendering updates.
-      /// The event is emitted in the rendering thread so rendering
-      /// calls can ben make in this event callback
-      ///
-      /// For example:
-      /// \code
-      /// eventManager.Emit<ignition::gazebo::events::PostRender>();
-      /// \endcode
-      using PostRender = ignition::common::EventT<void(void),
-          struct PostRenderTag>;
-      }
-    }  // namespace events
-  }  // namespace gazebo
-}  // namespace ignition
-
-#endif  // IGNITION_GAZEBO_RENDEREVENTS_HH_
-=======
 #include <gz/sim/rendering/Events.hh>
-#include <ignition/gazebo/config.hh>
->>>>>>> a2a2c856
+#include <ignition/gazebo/config.hh>