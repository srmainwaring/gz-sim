--- conflicted
+++ resolved
@@ -4,13 +4,9 @@
   pull_request:
   push:
     branches:
-<<<<<<< HEAD
-      - 'ign-gazebo6'
-=======
       - 'ign-gazebo[0-9]'
       - 'gz-sim[0-9]?'
       - 'main'
->>>>>>> 7c786b29
 
 jobs:
   bionic-ci:
@@ -38,7 +34,7 @@
     name: Ubuntu Jammy CI
     steps:
       - name: Checkout
-        uses: actions/checkout@v3
+        uses: actions/checkout@v4
       - name: Compile and test
         id: ci
         uses: ignition-tooling/action-ignition-ci@jammy
