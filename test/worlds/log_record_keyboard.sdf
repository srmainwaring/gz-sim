<?xml version="1.0" ?>

<sdf version="1.6">
  <world name="default">
    <plugin
<<<<<<< HEAD
     filename="libignition-gazebo2-physics-system.so"
     name="ignition::gazebo::systems::Physics">
    </plugin>
    <plugin
      filename="libignition-gazebo2-scene-broadcaster-system.so"
      name="ignition::gazebo::systems::SceneBroadcaster">
    </plugin>
    <plugin
      filename="libignition-gazebo2-log-system.so"
=======
     filename="libignition-gazebo-physics-system.so"
     name="ignition::gazebo::systems::Physics">
    </plugin>
    <plugin
      filename="libignition-gazebo-scene-broadcaster-system.so"
      name="ignition::gazebo::systems::SceneBroadcaster">
    </plugin>
    <plugin
      filename="libignition-gazebo-log-system.so"
>>>>>>> 0e52e572
      name="ignition::gazebo::systems::LogRecord">
      <!-- Will be automatically changed in integration test. -->
      <path>/tmp/log</path>
    </plugin>

    <gui fullscreen="0">

      <!-- 3D scene -->
      <plugin filename="Scene3D" name="3D View">
        <ignition-gui>
          <title>3D View</title>
          <property type="bool" key="showTitleBar">false</property>
          <property type="string" key="state">docked</property>
        </ignition-gui>

        <engine>ogre</engine>
        <scene>scene</scene>
        <ambient_light>0.4 0.4 0.4</ambient_light>
        <background_color>0.8 0.8 0.8</background_color>
        <camera_pose>-6 0 6 0 0.5 0</camera_pose>
        <service>/world/default/scene/info</service>
        <pose_topic>/world/default/pose/info</pose_topic>
        <scene_topic>/world/default/scene/info</scene_topic>
        <deletion_topic>/world/default/scene/deletion</deletion_topic>
      </plugin>

      <!-- World control -->
      <plugin filename="WorldControl" name="World control">
        <ignition-gui>
          <title>World control</title>
          <property type="bool" key="showTitleBar">false</property>
          <property type="bool" key="resizable">false</property>
          <property type="double" key="height">72</property>
          <property type="double" key="width">121</property>
          <property type="double" key="z">1</property>

          <property type="string" key="state">floating</property>
          <anchors target="3D View">
            <line own="left" target="left"/>
            <line own="bottom" target="bottom"/>
          </anchors>
        </ignition-gui>

        <play_pause>true</play_pause>
        <step>true</step>
        <start_paused>true</start_paused>
        <service>/world/default/control</service>
        <stats_topic>/world/default/stats</stats_topic>

      </plugin>

      <!--World statistics -->
      <plugin filename="WorldStats" name="World stats">
        <ignition-gui>
          <title>World stats</title>
          <property type="bool" key="showTitleBar">false</property>
          <property type="bool" key="resizable">false</property>
          <property type="double" key="height">110</property>
          <property type="double" key="width">290</property>
          <property type="double" key="z">1</property>

          <property type="string" key="state">floating</property>
          <anchors target="3D View">
            <line own="right" target="right"/>
            <line own="bottom" target="bottom"/>
          </anchors>
        </ignition-gui>

        <sim_time>true</sim_time>
        <real_time>true</real_time>
        <real_time_factor>true</real_time_factor>
        <iterations>true</iterations>
        <topic>/world/default/stats</topic>

      </plugin>

    </gui>

    <scene>
      <ambient>0.8 0.8 0.8 1.0</ambient>
      <background>0.34 0.39 0.43 1.0</background>
      <grid>false</grid>
      <origin_visual>false</origin_visual>
    </scene>

    <light type="directional" name="sun">
      <cast_shadows>true</cast_shadows>
      <pose>0 0 10 0 0 0</pose>
      <diffuse>0.8 0.8 0.8 1</diffuse>
      <specular>0.2 0.2 0.2 1</specular>
      <attenuation>
        <range>1000</range>
        <constant>0.9</constant>
        <linear>0.01</linear>
        <quadratic>0.001</quadratic>
      </attenuation>
      <direction>-0.5 0.1 -0.9</direction>
    </light>

    <model name="ground_plane">
      <static>true</static>
      <pose>30 0 0 0 0 0</pose>
      <link name="link">
        <collision name="collision">
          <pose>0 0 -5 0 0 0</pose>
          <geometry>
            <box>
              <size>100 100 10</size>
            </box>
          </geometry>
        </collision>
        <visual name="visual">
          <pose>0 0 -5 0 0 0</pose>
          <geometry>
            <box>
              <size>100 100 10</size>
            </box>
          </geometry>
          <material>
            <ambient>0.8 0.8 0.8 1</ambient>
            <diffuse>0.8 0.8 0.8 1</diffuse>
            <specular>0.8 0.8 0.8 1</specular>
            <emissive>0.8 0.8 0.8 1</emissive>
          </material>
        </visual>
      </link>
    </model>

    <model name='vehicle_green'>
      <pose>0 -2 0.325 0 0 0</pose>
      <link name='chassis_green'>
        <pose>-0.151427 -0 0.175 0 -0 0</pose>
        <inertial>
          <mass>1.14395</mass>
          <inertia>
            <ixx>0.126164</ixx>
            <ixy>0</ixy>
            <ixz>0</ixz>
            <iyy>0.416519</iyy>
            <iyz>0</iyz>
            <izz>0.481014</izz>
          </inertia>
        </inertial>
        <visual name='visual'>
          <geometry>
            <box>
              <size>2.01142 1 0.568726</size>
            </box>
          </geometry>
          <material>
            <ambient>0.5 1.0 0.5 1</ambient>
            <diffuse>0.5 1.0 0.5 1</diffuse>
            <specular>0.5 1.0 0.5 1</specular>
            <emissive>0.5 0.5 1.0 1</emissive>
          </material>
        </visual>
        <collision name='collision'>
          <geometry>
            <box>
              <size>2.01142 1 0.568726</size>
            </box>
          </geometry>
        </collision>
      </link>

      <link name='left_wheel_green'>
        <pose>0.554283 0.625029 -0.025 -1.5707 0 0</pose>
        <inertial>
          <mass>2</mass>
          <inertia>
            <ixx>0.145833</ixx>
            <ixy>0</ixy>
            <ixz>0</ixz>
            <iyy>0.145833</iyy>
            <iyz>0</iyz>
            <izz>0.125</izz>
          </inertia>
        </inertial>
        <visual name='visual'>
          <geometry>
            <sphere>
              <radius>0.3</radius>
            </sphere>
          </geometry>
          <material>
            <ambient>0.2 0.2 0.2 1</ambient>
            <diffuse>0.2 0.2 0.2 1</diffuse>
            <specular>0.2 0.2 0.2 1</specular>
            <emissive>0.2 0.2 0.2 1</emissive>
          </material>
        </visual>
        <collision name='collision'>
          <geometry>
            <sphere>
              <radius>0.3</radius>
            </sphere>
          </geometry>
        </collision>
      </link>

      <link name='right_wheel_green'>
        <pose>0.554282 -0.625029 -0.025 -1.5707 0 0</pose>
        <inertial>
          <mass>2</mass>
          <inertia>
            <ixx>0.145833</ixx>
            <ixy>0</ixy>
            <ixz>0</ixz>
            <iyy>0.145833</iyy>
            <iyz>0</iyz>
            <izz>0.125</izz>
          </inertia>
        </inertial>
        <visual name='visual'>
          <geometry>
            <sphere>
              <radius>0.3</radius>
            </sphere>
          </geometry>
          <material>
            <ambient>0.2 0.2 0.2 1</ambient>
            <diffuse>0.2 0.2 0.2 1</diffuse>
            <specular>0.2 0.2 0.2 1</specular>
            <emissive>0.2 0.2 0.2 1</emissive>
          </material>
        </visual>
        <collision name='collision'>
          <geometry>
            <sphere>
              <radius>0.3</radius>
            </sphere>
          </geometry>
        </collision>
      </link>

      <link name='caster_green'>
        <pose>-0.957138 -0 -0.125 0 -0 0</pose>
        <inertial>
          <mass>1</mass>
          <inertia>
            <ixx>0.1</ixx>
            <ixy>0</ixy>
            <ixz>0</ixz>
            <iyy>0.1</iyy>
            <iyz>0</iyz>
            <izz>0.1</izz>
          </inertia>
        </inertial>
        <visual name='visual'>
          <geometry>
            <sphere>
              <radius>0.2</radius>
            </sphere>
          </geometry>
          <material>
            <ambient>0.2 0.2 0.2 1</ambient>
            <diffuse>0.2 0.2 0.2 1</diffuse>
            <specular>0.2 0.2 0.2 1</specular>
            <emissive>0.2 0.2 0.2 1</emissive>
          </material>
        </visual>
        <collision name='collision'>
          <geometry>
            <sphere>
              <radius>0.2</radius>
            </sphere>
          </geometry>
        </collision>
      </link>

      <joint name='left_wheel_joint_green' type='revolute'>
        <parent>chassis_green</parent>
        <child>left_wheel_green</child>
        <axis>
          <xyz>0 0 1</xyz>
          <limit>
            <lower>-1.79769e+308</lower>
            <upper>1.79769e+308</upper>
          </limit>
        </axis>
      </joint>

      <joint name='right_wheel_joint_green' type='revolute'>
        <parent>chassis_green</parent>
        <child>right_wheel_green</child>
        <axis>
          <xyz>0 0 1</xyz>
          <limit>
            <lower>-1.79769e+308</lower>
            <upper>1.79769e+308</upper>
          </limit>
        </axis>
      </joint>

      <joint name='caster_wheel_green' type='ball'>
        <parent>chassis_green</parent>
        <child>caster_green</child>
      </joint>

      <plugin
<<<<<<< HEAD
        filename="libignition-gazebo2-diff-drive-system.so"
=======
        filename="libignition-gazebo-diff-drive-system.so"
>>>>>>> 0e52e572
        name="ignition::gazebo::systems::DiffDrive">
        <left_joint>left_wheel_joint_green</left_joint>
        <right_joint>right_wheel_joint_green</right_joint>
        <wheel_separation>1.25</wheel_separation>
        <wheel_radius>0.3</wheel_radius>
      </plugin>

    </model>

    <model name='vehicle_blue'>
      <pose>0 2 0.325 0 0 0</pose>
      <link name='chassis_blue'>
        <pose>-0.151427 -0 0.175 0 -0 0</pose>
        <inertial>
          <mass>1.14395</mass>
          <inertia>
            <ixx>0.126164</ixx>
            <ixy>0</ixy>
            <ixz>0</ixz>
            <iyy>0.416519</iyy>
            <iyz>0</iyz>
            <izz>0.481014</izz>
          </inertia>
        </inertial>
        <visual name='visual'>
          <geometry>
            <box>
              <size>2.01142 1 0.568726</size>
            </box>
          </geometry>
          <material>
            <ambient>0.5 0.5 1.0 1</ambient>
            <diffuse>0.5 0.5 1.0 1</diffuse>
            <specular>0.5 0.5 1.0 1</specular>
            <emissive>0.5 0.5 1.0 1</emissive>
          </material>
        </visual>
        <collision name='collision'>
          <geometry>
            <box>
              <size>2.01142 1 0.568726</size>
            </box>
          </geometry>
        </collision>
      </link>

      <link name='left_wheel_blue'>
        <pose>0.554283 0.625029 -0.025 -1.5707 0 0</pose>
        <inertial>
          <mass>2</mass>
          <inertia>
            <ixx>0.145833</ixx>
            <ixy>0</ixy>
            <ixz>0</ixz>
            <iyy>0.145833</iyy>
            <iyz>0</iyz>
            <izz>0.125</izz>
          </inertia>
        </inertial>
        <visual name='visual'>
          <geometry>
            <sphere>
              <radius>0.3</radius>
            </sphere>
          </geometry>
          <material>
            <ambient>0.2 0.2 0.2 1</ambient>
            <diffuse>0.2 0.2 0.2 1</diffuse>
            <specular>0.2 0.2 0.2 1</specular>
            <emissive>0.2 0.2 0.2 1</emissive>
          </material>
        </visual>
        <collision name='collision'>
          <geometry>
            <sphere>
              <radius>0.3</radius>
            </sphere>
          </geometry>
        </collision>
      </link>

      <link name='right_wheel_blue'>
        <pose>0.554282 -0.625029 -0.025 -1.5707 0 0</pose>
        <inertial>
          <mass>2</mass>
          <inertia>
            <ixx>0.145833</ixx>
            <ixy>0</ixy>
            <ixz>0</ixz>
            <iyy>0.145833</iyy>
            <iyz>0</iyz>
            <izz>0.125</izz>
          </inertia>
        </inertial>
        <visual name='visual'>
          <geometry>
            <sphere>
              <radius>0.3</radius>
            </sphere>
          </geometry>
          <material>
            <ambient>0.2 0.2 0.2 1</ambient>
            <diffuse>0.2 0.2 0.2 1</diffuse>
            <specular>0.2 0.2 0.2 1</specular>
            <emissive>0.2 0.2 0.2 1</emissive>
          </material>
        </visual>
        <collision name='collision'>
          <geometry>
            <sphere>
              <radius>0.3</radius>
            </sphere>
          </geometry>
        </collision>
      </link>

      <link name='caster_blue'>
        <pose>-0.957138 -0 -0.125 0 -0 0</pose>
        <inertial>
          <mass>1</mass>
          <inertia>
            <ixx>0.1</ixx>
            <ixy>0</ixy>
            <ixz>0</ixz>
            <iyy>0.1</iyy>
            <iyz>0</iyz>
            <izz>0.1</izz>
          </inertia>
        </inertial>
        <visual name='visual'>
          <geometry>
            <sphere>
              <radius>0.2</radius>
            </sphere>
          </geometry>
          <material>
            <ambient>0.2 0.2 0.2 1</ambient>
            <diffuse>0.2 0.2 0.2 1</diffuse>
            <specular>0.2 0.2 0.2 1</specular>
            <emissive>0.2 0.2 0.2 1</emissive>
          </material>
        </visual>
        <collision name='collision'>
          <geometry>
            <sphere>
              <radius>0.2</radius>
            </sphere>
          </geometry>
        </collision>
      </link>

      <joint name='left_wheel_joint_blue' type='revolute'>
        <parent>chassis_blue</parent>
        <child>left_wheel_blue</child>
        <axis>
          <xyz>0 0 1</xyz>
          <limit>
            <lower>-1.79769e+308</lower>
            <upper>1.79769e+308</upper>
          </limit>
        </axis>
      </joint>

      <joint name='right_wheel_joint_blue' type='revolute'>
        <parent>chassis_blue</parent>
        <child>right_wheel_blue</child>
        <axis>
          <xyz>0 0 1</xyz>
          <limit>
            <lower>-1.79769e+308</lower>
            <upper>1.79769e+308</upper>
          </limit>
        </axis>
      </joint>

      <joint name='caster_wheel_blue' type='ball'>
        <parent>chassis_blue</parent>
        <child>caster_blue</child>
      </joint>

      <plugin
<<<<<<< HEAD
        filename="libignition-gazebo2-diff-drive-system.so"
=======
        filename="libignition-gazebo-diff-drive-system.so"
>>>>>>> 0e52e572
        name="ignition::gazebo::systems::DiffDrive">
        <left_joint>left_wheel_joint_blue</left_joint>
        <right_joint>right_wheel_joint_blue</right_joint>
        <wheel_separation>1.25</wheel_separation>
        <wheel_radius>0.3</wheel_radius>
      </plugin>

    </model>

  </world>
</sdf><|MERGE_RESOLUTION|>--- conflicted
+++ resolved
@@ -3,17 +3,6 @@
 <sdf version="1.6">
   <world name="default">
     <plugin
-<<<<<<< HEAD
-     filename="libignition-gazebo2-physics-system.so"
-     name="ignition::gazebo::systems::Physics">
-    </plugin>
-    <plugin
-      filename="libignition-gazebo2-scene-broadcaster-system.so"
-      name="ignition::gazebo::systems::SceneBroadcaster">
-    </plugin>
-    <plugin
-      filename="libignition-gazebo2-log-system.so"
-=======
      filename="libignition-gazebo-physics-system.so"
      name="ignition::gazebo::systems::Physics">
     </plugin>
@@ -23,7 +12,6 @@
     </plugin>
     <plugin
       filename="libignition-gazebo-log-system.so"
->>>>>>> 0e52e572
       name="ignition::gazebo::systems::LogRecord">
       <!-- Will be automatically changed in integration test. -->
       <path>/tmp/log</path>
@@ -324,11 +312,7 @@
       </joint>
 
       <plugin
-<<<<<<< HEAD
-        filename="libignition-gazebo2-diff-drive-system.so"
-=======
         filename="libignition-gazebo-diff-drive-system.so"
->>>>>>> 0e52e572
         name="ignition::gazebo::systems::DiffDrive">
         <left_joint>left_wheel_joint_green</left_joint>
         <right_joint>right_wheel_joint_green</right_joint>
@@ -510,11 +494,7 @@
       </joint>
 
       <plugin
-<<<<<<< HEAD
-        filename="libignition-gazebo2-diff-drive-system.so"
-=======
         filename="libignition-gazebo-diff-drive-system.so"
->>>>>>> 0e52e572
         name="ignition::gazebo::systems::DiffDrive">
         <left_joint>left_wheel_joint_blue</left_joint>
         <right_joint>right_wheel_joint_blue</right_joint>
