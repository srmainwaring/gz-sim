<?xml version="1.0" ?>
<sdf version="1.6">
  <world name="touch">
    <plugin
<<<<<<< HEAD
      filename="libignition-gazebo2-physics-system.so"
      name="ignition::gazebo::systems::Physics">
    </plugin>
    <plugin
      filename="libignition-gazebo2-contact-system.so"
=======
      filename="libignition-gazebo-physics-system.so"
      name="ignition::gazebo::systems::Physics">
    </plugin>
    <plugin
      filename="libignition-gazebo-contact-system.so"
>>>>>>> 0e52e572
      name="ignition::gazebo::systems::Contact">
    </plugin>

    <model name="ground_plane">
      <static>true</static>
      <link name="link">
        <collision name="collision">
          <geometry>
            <plane>
              <normal>0 0 1</normal>
            </plane>
          </geometry>
        </collision>
        <visual name="visual">
          <geometry>
            <plane>
              <normal>0 0 1</normal>
              <size>100 100</size>
            </plane>
          </geometry>
        </visual>
      </link>
    </model>

    <model name="white_box">
      <pose>0 0 4 0 0 0</pose>
      <link name="link">
        <collision name="collision">
          <geometry>
            <box>
              <size>0.5 0.5 0.5</size>
            </box>
          </geometry>
        </collision>
        <visual name="visual">
          <geometry>
            <box>
              <size>0.5 0.5 0.5</size>
            </box>
          </geometry>
        </visual>
        <sensor name="white_box_sensor" type="contact">
          <contact>
            <collision>collision</collision>
          </contact>
        </sensor>
      </link>
      <plugin
<<<<<<< HEAD
        filename="libignition-gazebo2-touchplugin-system.so"
=======
        filename="libignition-gazebo-touchplugin-system.so"
>>>>>>> 0e52e572
        name="ignition::gazebo::systems::TouchPlugin">
        <target>green_box_for_white</target>
        <time>3</time>
        <namespace>white_touches_only_green</namespace>
        <enabled>true</enabled>
      </plugin>
    </model>

    <model name="red_yellow_box">
      <pose>4 0 4 0 0 0</pose>
      <link name="red">
        <collision name="collision">
          <geometry>
            <box>
              <size>1 1 1</size>
            </box>
          </geometry>
        </collision>
        <visual name="visual">
          <geometry>
            <box>
              <size>1 1 1</size>
            </box>
          </geometry>
        </visual>
        <sensor name="red_box_sensor" type="contact">
          <contact>
            <collision>collision</collision>
          </contact>
        </sensor>
      </link>
      <link name="yellow">
        <pose>0 2 0 0 0 0</pose>
        <collision name="collision">
          <geometry>
            <box>
              <size>1 1 1</size>
            </box>
          </geometry>
        </collision>
        <visual name="visual">
          <geometry>
            <box>
              <size>1 1 1</size>
            </box>
          </geometry>
        </visual>
        <sensor name="yellow_box_sensor" type="contact">
          <contact>
            <collision>collision</collision>
          </contact>
        </sensor>
      </link>
      <plugin
<<<<<<< HEAD
        filename="libignition-gazebo2-touchplugin-system.so"
=======
        filename="libignition-gazebo-touchplugin-system.so"
>>>>>>> 0e52e572
        name="ignition::gazebo::systems::TouchPlugin">
        <target>green_box_for_red_yellow</target>
        <time>2</time>
        <namespace>red_and_yellow_touch_only_green</namespace>
        <enabled>true</enabled>
      </plugin>
    </model>

    <model name="blue_box">
      <pose>8 0 4 0 0 0</pose>
      <link name="link">
        <collision name="collision">
          <geometry>
            <box>
              <size>1 1 1</size>
            </box>
          </geometry>
        </collision>
        <visual name="visual">
          <geometry>
            <box>
              <size>1 1 1</size>
            </box>
          </geometry>
        </visual>
        <sensor name="blue_box_sensor" type="contact">
          <contact>
            <collision>collision</collision>
          </contact>
        </sensor>
      </link>
      <plugin
<<<<<<< HEAD
        filename="libignition-gazebo2-touchplugin-system.so"
=======
        filename="libignition-gazebo-touchplugin-system.so"
>>>>>>> 0e52e572
        name="ignition::gazebo::systems::TouchPlugin">
        <target>green_box_for_blue</target>
        <time>2</time>
        <namespace>blue_touches_only_green</namespace>
      </plugin>
    </model>

    <model name="green_box_for_white">
      <pose>0 0 0.5 0 0 0</pose>
      <link name="link">
        <collision name="collision">
          <geometry>
            <box>
              <size>1 1 1</size>
            </box>
          </geometry>
        </collision>
        <visual name="visual">
          <geometry>
            <box>
              <size>1 1 1</size>
            </box>
          </geometry>
        </visual>
      </link>
    </model>

    <model name="green_box_for_red_yellow">
      <pose>4 0 0.5 0 0 0</pose>
      <link name="link">
        <collision name="collision">
          <geometry>
            <box>
              <size>1 1 1</size>
            </box>
          </geometry>
        </collision>
        <visual name="visual">
          <geometry>
            <box>
              <size>1 1 1</size>
            </box>
          </geometry>
        </visual>
      </link>
    </model>

    <model name="green_box_for_blue">
      <pose>8 0 0.5 0 0 0</pose>
      <link name="link">
        <collision name="collision">
          <geometry>
            <box>
              <size>1 1 1</size>
            </box>
          </geometry>
        </collision>
        <visual name="visual">
          <geometry>
            <box>
              <size>1 1 1</size>
            </box>
          </geometry>
        </visual>
      </link>
    </model>
  </world>
</sdf>
<|MERGE_RESOLUTION|>--- conflicted
+++ resolved
@@ -2,19 +2,11 @@
 <sdf version="1.6">
   <world name="touch">
     <plugin
-<<<<<<< HEAD
-      filename="libignition-gazebo2-physics-system.so"
-      name="ignition::gazebo::systems::Physics">
-    </plugin>
-    <plugin
-      filename="libignition-gazebo2-contact-system.so"
-=======
       filename="libignition-gazebo-physics-system.so"
       name="ignition::gazebo::systems::Physics">
     </plugin>
     <plugin
       filename="libignition-gazebo-contact-system.so"
->>>>>>> 0e52e572
       name="ignition::gazebo::systems::Contact">
     </plugin>
 
@@ -63,11 +55,7 @@
         </sensor>
       </link>
       <plugin
-<<<<<<< HEAD
-        filename="libignition-gazebo2-touchplugin-system.so"
-=======
         filename="libignition-gazebo-touchplugin-system.so"
->>>>>>> 0e52e572
         name="ignition::gazebo::systems::TouchPlugin">
         <target>green_box_for_white</target>
         <time>3</time>
@@ -122,11 +110,7 @@
         </sensor>
       </link>
       <plugin
-<<<<<<< HEAD
-        filename="libignition-gazebo2-touchplugin-system.so"
-=======
         filename="libignition-gazebo-touchplugin-system.so"
->>>>>>> 0e52e572
         name="ignition::gazebo::systems::TouchPlugin">
         <target>green_box_for_red_yellow</target>
         <time>2</time>
@@ -159,11 +143,7 @@
         </sensor>
       </link>
       <plugin
-<<<<<<< HEAD
-        filename="libignition-gazebo2-touchplugin-system.so"
-=======
         filename="libignition-gazebo-touchplugin-system.so"
->>>>>>> 0e52e572
         name="ignition::gazebo::systems::TouchPlugin">
         <target>green_box_for_blue</target>
         <time>2</time>
