--- conflicted
+++ resolved
@@ -16,84 +16,8 @@
     <plugin
       filename="libignition-gazebo0-sensors-system.so"
       name="ignition::gazebo::systems::v0::Sensors">
-      <render_engine>ogre2</render_engine>
+      <render_engine>ogre</render_engine>
     </plugin>
-<<<<<<< HEAD
-    <plugin
-      filename="libignition-gazebo0-systems.so"
-      name="ignition::gazebo::systems::v0::SceneBroadcaster">
-    </plugin>
-
-    <gui fullscreen="0">
-
-      <!-- 3D scene -->
-      <plugin filename="Scene3D" name="3D View">
-        <ignition-gui>
-          <title>3D View</title>
-          <property type="bool" key="showTitleBar">false</property>
-          <property type="string" key="state">docked</property>
-        </ignition-gui>
-
-        <engine>ogre</engine>
-        <scene>scene</scene>
-        <ambient_light>0.4 0.4 0.4</ambient_light>
-        <background_color>0.8 0.8 0.8</background_color>
-        <camera_pose>-6 0 6 0 0.5 0</camera_pose>
-        <service>/world/gpu_lidar_sensor/scene/info</service>
-        <pose_topic>/world/gpu_lidar_sensor/pose/info</pose_topic>
-      </plugin>
-
-      <!-- World control -->
-      <plugin filename="WorldControl" name="World control">
-        <ignition-gui>
-          <title>World control</title>
-          <property type="bool" key="showTitleBar">false</property>
-          <property type="bool" key="resizable">false</property>
-          <property type="double" key="height">72</property>
-          <property type="double" key="width">121</property>
-          <property type="double" key="z">1</property>
-
-          <property type="string" key="state">floating</property>
-          <anchors target="3D View">
-            <line own="left" target="left"/>
-            <line own="bottom" target="bottom"/>
-          </anchors>
-        </ignition-gui>
-
-        <play_pause>true</play_pause>
-        <step>true</step>
-        <start_paused>true</start_paused>
-        <service>/world/gpu_lidar_sensor/control</service>
-        <stats_topic>/world/gpu_lidar_sensor/stats</stats_topic>
-
-      </plugin>
-
-      <!-- World statistics -->
-      <plugin filename="WorldStats" name="World stats">
-        <ignition-gui>
-          <title>World stats</title>
-          <property type="bool" key="showTitleBar">false</property>
-          <property type="bool" key="resizable">false</property>
-          <property type="double" key="height">110</property>
-          <property type="double" key="width">290</property>
-          <property type="double" key="z">1</property>
-
-          <property type="string" key="state">floating</property>
-          <anchors target="3D View">
-            <line own="right" target="right"/>
-            <line own="bottom" target="bottom"/>
-          </anchors>
-        </ignition-gui>
-
-        <sim_time>true</sim_time>
-        <real_time>true</real_time>
-        <real_time_factor>true</real_time_factor>
-        <iterations>true</iterations>
-        <topic>/world/gpu_lidar_sensor/stats</topic>
-      </plugin>
-    </gui>
-=======
->>>>>>> a7c2dfbc
 
     <light type="directional" name="sun">
       <cast_shadows>true</cast_shadows>
