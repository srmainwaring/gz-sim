--- conflicted
+++ resolved
@@ -38,17 +38,10 @@
 
   common::Console::SetVerbosity(4);
 
-<<<<<<< HEAD
-  gz::common::setenv("GZ_SIM_SYSTEM_PLUGIN_PATH",
-         (std::string(PROJECT_BINARY_PATH) + "/lib").c_str());
-
-  gz::sim::ServerConfig serverConfig;
-=======
-  common::setenv("IGN_GAZEBO_SYSTEM_PLUGIN_PATH",
+  common::setenv("GZ_SIM_SYSTEM_PLUGIN_PATH",
          (std::string(PROJECT_BINARY_PATH) + "/lib").c_str());
 
   ServerConfig serverConfig;
->>>>>>> 216d5a51
   serverConfig.SetSdfFile(std::string(PROJECT_SOURCE_PATH) +
                           "/test/worlds/level_performance.sdf");
   math::Stopwatch watch;
@@ -60,11 +53,7 @@
   // measuring time differences between levels and no levels.
   {
     serverConfig.SetUseLevels(true);
-<<<<<<< HEAD
-    sim::Server server(serverConfig);
-=======
     Server server(serverConfig);
->>>>>>> 216d5a51
     server.SetUpdatePeriod(1ns);
 
     server.Run(true, 1, false);
@@ -73,11 +62,7 @@
   // Server with levels
   {
     serverConfig.SetUseLevels(true);
-<<<<<<< HEAD
-    sim::Server server(serverConfig);
-=======
     Server server(serverConfig);
->>>>>>> 216d5a51
     server.SetUpdatePeriod(1ns);
 
     watch.Start(true);
@@ -89,11 +74,7 @@
   // Server without levels
   {
     serverConfig.SetUseLevels(false);
-<<<<<<< HEAD
-    sim::Server serverNoLevels(serverConfig);
-=======
     Server serverNoLevels(serverConfig);
->>>>>>> 216d5a51
     serverNoLevels.SetUpdatePeriod(1ns);
 
     watch.Start(true);
