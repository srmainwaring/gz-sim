--- conflicted
+++ resolved
@@ -106,34 +106,6 @@
   serverConfig.SetSdfString(TestWorldSansPhysics::World());
   serverConfig.SetNetworkRole("primary");
   serverConfig.SetNetworkSecondaries(2);
-<<<<<<< HEAD
-
-  std::unique_ptr<Server> serverPrimary(new Server(serverConfig));
-  serverPrimary->SetUpdatePeriod(1us);
-
-  serverConfig.SetNetworkRole("secondary");
-  std::unique_ptr<Server> serverSecondary1(new Server(serverConfig));
-  serverSecondary1->SetUpdatePeriod(1us);
-
-  std::unique_ptr<Server> serverSecondary2(new Server(serverConfig));
-  serverSecondary2->SetUpdatePeriod(1us);
-
-  // Run the server asynchronously
-  serverPrimary->Run(false);
-  // The server should start paused.
-  uint64_t iterations = testPaused(true);
-  EXPECT_EQ(0u, iterations);
-
-  serverSecondary1->Run(false);
-  serverSecondary2->Run(false);
-
-  // Stop primary first, otherwise things hang...
-  // \todo(mjcarroll) If serverSecondary1.reset() precedes serverPrimary.reset()
-  // then a deadlock occurs. Not sure why.
-  serverPrimary.reset();
-  serverSecondary1.reset();
-  serverSecondary2.reset();
-=======
 
   std::unique_ptr<Server> serverPrimary(new Server(serverConfig));
   serverPrimary->SetUpdatePeriod(1us);
@@ -174,6 +146,5 @@
   serverSecondary1.reset();
   serverSecondary2.reset();
   serverPrimary.reset();
->>>>>>> 70ee9959
 }
 #endif  // __linux__