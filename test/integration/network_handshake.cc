/*
 * Copyright (C) 2019 Open Source Robotics Foundation
 *
 * Licensed under the Apache License, Version 2.0 (the "License");
 * you may not use this file except in compliance with the License.
 * You may obtain a copy of the License at
 *
 *     http://www.apache.org/licenses/LICENSE-2.0
 *
 * Unless required by applicable law or agreed to in writing, software
 * distributed under the License is distributed on an "AS IS" BASIS,
 * WITHOUT WARRANTIES OR CONDITIONS OF ANY KIND, either express or implied.
 * See the License for the specific language governing permissions and
 * limitations under the License.
 *
*/

#include <gtest/gtest.h>
#include <chrono>
#include <condition_variable>

#include <gz/utils/ExtraTestMacros.hh>

#include <gz/msgs/pose_v.pb.h>
#include <gz/msgs/world_control.pb.h>
#include <gz/msgs/world_stats.pb.h>
#include <gz/transport/Node.hh>

#include "gz/sim/Server.hh"
#include "test_config.hh"  // NOLINT(build/include)

#include "../helpers/EnvTestFixture.hh"

using namespace gz;
using namespace sim;
using namespace std::chrono_literals;

uint64_t kIterations;

/////////////////////////////////////////////////
// Get the current paused state from the world stats message
uint64_t testPaused(bool _paused)
{
  std::condition_variable condition;
  std::mutex mutex;
  transport::Node node;
  bool paused = !_paused;
  uint64_t iterations = 0;

<<<<<<< HEAD
  std::function<void(const gz::msgs::WorldStatistics &)> cb =
      [&](const gz::msgs::WorldStatistics &_msg)
=======
  std::function<void(const msgs::WorldStatistics &)> cb =
      [&](const msgs::WorldStatistics &_msg)
>>>>>>> 216d5a51
  {
    std::unique_lock<std::mutex> lock(mutex);
    paused = _msg.paused();
    iterations = _msg.iterations();
    condition.notify_all();
  };

  std::unique_lock<std::mutex> lock(mutex);
  node.Subscribe("/world/default/stats", cb);
  auto success = condition.wait_for(lock, std::chrono::seconds(1));
  EXPECT_EQ(std::cv_status::no_timeout, success);
  EXPECT_EQ(_paused, paused);
  return iterations;
}

/////////////////////////////////////////////////
class NetworkHandshake : public InternalFixture<::testing::Test>
{
};

/////////////////////////////////////////////////
// See https://github.com/gazebosim/gz-sim/issues/1175
TEST_F(NetworkHandshake, GZ_UTILS_TEST_DISABLED_ON_WIN32(Handshake))
{
  ServerConfig serverConfig;
  serverConfig.SetSdfString(TestWorldSansPhysics::World());
  serverConfig.SetNetworkRole("primary");
  serverConfig.SetNetworkSecondaries(2);
  serverConfig.SetUseLevels(true);

  auto serverPrimary = std::make_unique<Server>(serverConfig);
  serverPrimary->SetUpdatePeriod(1us);

  serverConfig.SetNetworkRole("secondary");
  serverConfig.SetUseLevels(true);
  auto serverSecondary1 = std::make_unique<Server>(serverConfig);
  auto serverSecondary2 = std::make_unique<Server>(serverConfig);

  int terminated{0};

  auto testFcn = [&](Server *_server)
  {
    // Run for a finite number of iterations
    EXPECT_TRUE(_server->Run(true, 10, false));

    terminated++;
  };

  auto primaryThread = std::thread(testFcn, serverPrimary.get());
  auto secondaryThread1 = std::thread(testFcn, serverSecondary1.get());
  auto secondaryThread2 = std::thread(testFcn, serverSecondary2.get());

  // Primary ended all iterations, shut it down so secondaries also stop
  int maxSleep = 30;
  for (int sleep = 0; sleep < maxSleep && terminated == 0; ++sleep)
  {
    std::this_thread::sleep_for(std::chrono::milliseconds(100));
  }
  EXPECT_EQ(1, terminated);

  primaryThread.join();
  serverPrimary.reset();

  // Terminate secondaries
  for (int sleep = 0; sleep < maxSleep && terminated < 3; ++sleep)
  {
    std::this_thread::sleep_for(std::chrono::milliseconds(100));
  }
  EXPECT_EQ(3, terminated);

  secondaryThread1.join();
  secondaryThread2.join();

  serverSecondary1.reset();
  serverSecondary2.reset();
}

/////////////////////////////////////////////////
// See: https://github.com/gazebosim/gz-sim/issues/630
TEST_F(NetworkHandshake, GZ_UTILS_TEST_ENABLED_ONLY_ON_LINUX(Updates))
{
  auto pluginElem = std::make_shared<sdf::Element>();
  pluginElem->SetName("plugin");
  pluginElem->AddAttribute("name", "string", "required_but_ignored", true);
  pluginElem->AddAttribute("filename", "string", "required_but_ignored", true);

  // Primary
  ServerConfig::PluginInfo primaryPluginInfo;
  primaryPluginInfo.SetEntityName("default");
  primaryPluginInfo.SetEntityType("world");
  sdf::Plugin plugin;
  plugin.SetFilename("gz-sim-scene-broadcaster-system");
  plugin.SetName("gz::sim::systems::SceneBroadcaster");
  plugin.InsertContent(pluginElem);
  primaryPluginInfo.SetPlugin(plugin);

  ServerConfig configPrimary;
  configPrimary.SetNetworkRole("primary");
  configPrimary.SetUseLevels(true);
  // Can only test one secondary running physics, because running 2 physics in
  // the same process causes a segfault, see
  // https://github.com/gazebosim/gz-sim/issues/18
  configPrimary.SetNetworkSecondaries(1);
  configPrimary.SetSdfFile(std::string(PROJECT_SOURCE_PATH) +
      "/test/worlds/performers.sdf");
  configPrimary.AddPlugin(primaryPluginInfo);

  auto serverPrimary = std::make_unique<Server>(configPrimary);

  // Secondary
  ServerConfig::PluginInfo secondaryPluginInfo;
  secondaryPluginInfo.SetEntityName("default");
  secondaryPluginInfo.SetEntityType("world");
  sdf::Plugin secondPlugin;
  secondPlugin.SetFilename("gz-sim-physics-system");
  secondPlugin.SetName("gz::sim::systems::Physics");
  secondPlugin.InsertContent(pluginElem);
  secondaryPluginInfo.SetPlugin(secondPlugin);

  ServerConfig configSecondary;
  configSecondary.SetNetworkRole("secondary");
  configSecondary.SetUseLevels(true);
  configSecondary.SetSdfFile(std::string(PROJECT_SOURCE_PATH) +
      "/test/worlds/performers.sdf");
  configSecondary.AddPlugin(secondaryPluginInfo);

  auto serverSecondary1 = std::make_unique<Server>(configSecondary);

  // Subscribe to pose updates, which should come from the primary
  transport::Node node;
  std::vector<double> zPos;
<<<<<<< HEAD
  std::function<void(const gz::msgs::Pose_V &)> cb =
      [&](const gz::msgs::Pose_V &_msg)
=======
  std::function<void(const msgs::Pose_V &)> cb =
      [&](const msgs::Pose_V &_msg)
>>>>>>> 216d5a51
  {
    for (int i = 0; i < _msg.pose().size(); ++i)
    {
      const auto &poseMsg = _msg.pose(i);

      if (poseMsg.name() == "sphere")
      {
        zPos.push_back(poseMsg.position().z());
      }
    }
  };
  node.Subscribe("/world/default/pose/info", cb);

  // Run
  std::atomic<bool> testRunning{true};
  auto testFcn = [&](Server *_server)
  {
    _server->Run(false, 0, false);

    while (testRunning)
    {
      std::this_thread::sleep_for(std::chrono::milliseconds(10));
    }
  };

  auto primaryThread = std::thread(testFcn, serverPrimary.get());
  auto secondaryThread1 = std::thread(testFcn, serverSecondary1.get());

  // Wait a few simulation iterations
  int maxSleep = 30;
  for (int sleep = 0; sleep < maxSleep && zPos.size() < 100; sleep++)
  {
    std::this_thread::sleep_for(std::chrono::milliseconds(100));
  }
  // We don't assert because we still need to join the threads if the test fails
  EXPECT_LE(100u, zPos.size());

  // Check model was falling (physics simulated by secondary)
  if (zPos.size() >= 100u)
  {
    EXPECT_GT(zPos[0], zPos[99]);
  }

  // Finish server threads
  testRunning = false;

  primaryThread.join();
  secondaryThread1.join();

  serverPrimary.reset();
  serverSecondary1.reset();
}<|MERGE_RESOLUTION|>--- conflicted
+++ resolved
@@ -47,13 +47,8 @@
   bool paused = !_paused;
   uint64_t iterations = 0;
 
-<<<<<<< HEAD
-  std::function<void(const gz::msgs::WorldStatistics &)> cb =
-      [&](const gz::msgs::WorldStatistics &_msg)
-=======
   std::function<void(const msgs::WorldStatistics &)> cb =
       [&](const msgs::WorldStatistics &_msg)
->>>>>>> 216d5a51
   {
     std::unique_lock<std::mutex> lock(mutex);
     paused = _msg.paused();
@@ -185,13 +180,8 @@
   // Subscribe to pose updates, which should come from the primary
   transport::Node node;
   std::vector<double> zPos;
-<<<<<<< HEAD
-  std::function<void(const gz::msgs::Pose_V &)> cb =
-      [&](const gz::msgs::Pose_V &_msg)
-=======
   std::function<void(const msgs::Pose_V &)> cb =
       [&](const msgs::Pose_V &_msg)
->>>>>>> 216d5a51
   {
     for (int i = 0; i < _msg.pose().size(); ++i)
     {
