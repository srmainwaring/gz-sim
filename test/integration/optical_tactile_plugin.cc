--- conflicted
+++ resolved
@@ -68,17 +68,10 @@
       _j * this->normalForces.step() + _i * 3 * sizeof(float);
 
     measuredPoint.X() = *reinterpret_cast<float*>(
-<<<<<<< HEAD
-        &msgBuffer[msgBufferIndex]);
-
-    measuredPoint.Y() = *reinterpret_cast<float*>(
-        &msgBuffer[msgBufferIndex + sizeof(float)]);
-=======
       &msgBuffer[msgBufferIndex]);
 
     measuredPoint.Y() = *reinterpret_cast<float*>(
       &msgBuffer[msgBufferIndex + sizeof(float)]);
->>>>>>> 29c13bf0
 
     measuredPoint.Z() = *reinterpret_cast<float*>(
       &msgBuffer[msgBufferIndex + 2*sizeof(float)]);
