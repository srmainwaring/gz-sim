--- conflicted
+++ resolved
@@ -991,7 +991,6 @@
   EXPECT_EQ("model_01", parentIt->second);
 }
 
-<<<<<<< HEAD
 // This tests whether nested models can be loaded correctly
 TEST_F(PhysicsSystemFixture, IncludeNestedModelDartsim)
 {
@@ -1283,17 +1282,6 @@
 
   const auto sdfFile = std::string(PROJECT_SOURCE_PATH) +
     "/test/worlds/nested_model_canonical_link.sdf";
-=======
-/////////////////////////////////////////////////
-// This tests whether pose updates are correct for a model whose canonical link
-// changes, but other links do not
-TEST_F(PhysicsSystemFixture, MovingCanonicalLinkOnly)
-{
-  ignition::gazebo::ServerConfig serverConfig;
-
-  const auto sdfFile = common::joinPaths(PROJECT_SOURCE_PATH, "test", "worlds",
-    "only_canonical_link_moves.sdf");
->>>>>>> 488cc873
 
   sdf::Root root;
   root.Load(sdfFile);
@@ -1309,7 +1297,6 @@
   // Create a system that records the poses of the links after physics
   test::Relay testSystem;
 
-<<<<<<< HEAD
   // Store a pointer to the ECM used in testSystem so that it can be used to
   // help verify poses at the end of this test
   const gazebo::EntityComponentManager *ecm;
@@ -1329,65 +1316,6 @@
           postUpModelPoses[_name->Data()] = _pose->Data();
           return true;
         });
-=======
-  size_t numBaseLinkChecks = 0;
-  size_t numOuterLinkChecks = 0;
-  size_t numBaseLinkCustomChecks = 0;
-  size_t numOuterLinkCustomChecks = 0;
-
-  size_t currIter = 0;
-  testSystem.OnPostUpdate(
-    [&world, &numBaseLinkChecks, &numOuterLinkChecks, &numBaseLinkCustomChecks,
-    &numOuterLinkCustomChecks, &currIter](
-      const gazebo::UpdateInfo &,
-      const gazebo::EntityComponentManager &_ecm)
-    {
-      currIter++;
-      _ecm.Each<components::Link, components::Name>(
-          [&](const ignition::gazebo::Entity &_entity,
-          const components::Link *, const components::Name *_name)->bool
-          {
-            // ignore the link for the ground plane
-            if (_name->Data() != "surface")
-            {
-              const double dt = 0.001;
-              const double zExpected =
-                0.5 * world->Gravity().Z() * pow(dt * currIter, 2);
-
-              if (_name->Data() == "base_link")
-              {
-                // link "base_link" falls due to gravity, starting from rest
-                EXPECT_NEAR(zExpected,
-                    ignition::gazebo::worldPose(_entity, _ecm).Z(), 1e-2);
-                numBaseLinkChecks++;
-              }
-              else if (_name->Data() == "link0_outer")
-              {
-                // link "link0_outer" is resting on the ground and does not
-                // move, so it should always have a pose of (1 0 0 0 0 0)
-                EXPECT_EQ(ignition::math::Pose3d(1, 0, 0, 0, 0, 0),
-                    ignition::gazebo::worldPose(_entity, _ecm));
-                numOuterLinkChecks++;
-              }
-              else if (_name->Data() == "base_link_custom")
-              {
-                // same as link "base_link"
-                EXPECT_NEAR(zExpected,
-                    ignition::gazebo::worldPose(_entity, _ecm).Z(), 1e-2);
-                numBaseLinkCustomChecks++;
-              }
-              else if (_name->Data() == "link0_outer_custom")
-              {
-                // same as "link0_outer", but with an offset pose
-                EXPECT_EQ(ignition::math::Pose3d(1, 2, 0, 0, 0, 0),
-                    ignition::gazebo::worldPose(_entity, _ecm));
-                numOuterLinkCustomChecks++;
-              }
-            }
-
-            return true;
-          });
->>>>>>> 488cc873
 
       return true;
     });
@@ -1395,7 +1323,6 @@
   server.AddSystem(testSystem.systemPtr);
   const size_t iters = 500;
   server.Run(true, iters, false);
-<<<<<<< HEAD
   EXPECT_EQ(6u, postUpModelPoses.size());
 
   auto modelIt = postUpModelPoses.find("model_00");
@@ -1531,12 +1458,133 @@
   server.Run(true, 1, false);
 
   EXPECT_TRUE(checked);
-=======
+}
+
+/////////////////////////////////////////////////
+// This tests whether pose updates are correct for a model whose canonical link
+// changes, but other links do not
+TEST_F(PhysicsSystemFixture, MovingCanonicalLinkOnly)
+{
+  ignition::gazebo::ServerConfig serverConfig;
+
+  const auto sdfFile = common::joinPaths(PROJECT_SOURCE_PATH, "test", "worlds",
+    "only_canonical_link_moves.sdf");
+
+  sdf::Root root;
+  root.Load(sdfFile);
+  const sdf::World *world = root.WorldByIndex(0);
+  ASSERT_TRUE(nullptr != world);
+
+  serverConfig.SetSdfFile(sdfFile);
+
+  gazebo::Server server(serverConfig);
+
+  server.SetUpdatePeriod(1us);
+
+  // Create a system that records the poses of the links after physics
+  test::Relay testSystem;
+
+  size_t numBaseLinkChecks = 0;
+  size_t numOuterLinkChecks = 0;
+  size_t numBaseLinkCustomChecks = 0;
+  size_t numOuterLinkCustomChecks = 0;
+  size_t numBaseLinkParentChecks = 0;
+  size_t numNestedModelLinkChecks = 0;
+  size_t numParentModelLinkChecks = 0;
+  size_t numBaseLinkChildChecks = 0;
+
+  size_t currIter = 0;
+  testSystem.OnPostUpdate(
+    [&](const gazebo::UpdateInfo &, const gazebo::EntityComponentManager &_ecm)
+    {
+      currIter++;
+      _ecm.Each<components::Link, components::Name>(
+          [&](const ignition::gazebo::Entity &_entity,
+          const components::Link *, const components::Name *_name)->bool
+          {
+            // ignore the link for the ground plane
+            if (_name->Data() != "surface")
+            {
+              const double dt = 0.001;
+              const double zExpected =
+                0.5 * world->Gravity().Z() * pow(dt * currIter, 2);
+
+              if (_name->Data() == "base_link")
+              {
+                // link "base_link" falls due to gravity, starting from rest
+                EXPECT_NEAR(zExpected,
+                    ignition::gazebo::worldPose(_entity, _ecm).Z(), 1e-2);
+                numBaseLinkChecks++;
+              }
+              else if (_name->Data() == "link0_outer")
+              {
+                // link "link0_outer" is resting on the ground and does not
+                // move, so it should always have a pose of (1 0 0 0 0 0)
+                EXPECT_EQ(ignition::math::Pose3d(1, 0, 0, 0, 0, 0),
+                    ignition::gazebo::worldPose(_entity, _ecm));
+                numOuterLinkChecks++;
+              }
+              else if (_name->Data() == "base_link_custom")
+              {
+                // same as link "base_link"
+                EXPECT_NEAR(zExpected,
+                    ignition::gazebo::worldPose(_entity, _ecm).Z(), 1e-2);
+                numBaseLinkCustomChecks++;
+              }
+              else if (_name->Data() == "link0_outer_custom")
+              {
+                // same as "link0_outer", but with an offset pose
+                EXPECT_EQ(ignition::math::Pose3d(1, 2, 0, 0, 0, 0),
+                    ignition::gazebo::worldPose(_entity, _ecm));
+                numOuterLinkCustomChecks++;
+              }
+              else if (_name->Data() == "base_link_parent")
+              {
+                // same as link "base_link"
+                EXPECT_NEAR(zExpected,
+                    ignition::gazebo::worldPose(_entity, _ecm).Z(), 1e-2);
+                numBaseLinkParentChecks++;
+              }
+              else if (_name->Data() == "nested_model_link")
+              {
+                // same as "link0_outer", but with an offset pose
+                EXPECT_EQ(ignition::math::Pose3d(1, -2, 0, 0, 0, 0),
+                    ignition::gazebo::worldPose(_entity, _ecm));
+                numNestedModelLinkChecks++;
+              }
+              else if (_name->Data() == "parent_model_link")
+              {
+                // same as "link0_outer", but with an offset pose
+                EXPECT_EQ(ignition::math::Pose3d(1, -4, 0, 0, 0, 0),
+                    ignition::gazebo::worldPose(_entity, _ecm));
+                numParentModelLinkChecks++;
+              }
+              else if (_name->Data() == "base_link_child")
+              {
+                // same as link "base_link"
+                EXPECT_NEAR(zExpected,
+                    ignition::gazebo::worldPose(_entity, _ecm).Z(), 1e-2);
+                numBaseLinkChildChecks++;
+              }
+            }
+
+            return true;
+          });
+
+      return true;
+    });
+
+  server.AddSystem(testSystem.systemPtr);
+  const size_t iters = 500;
+  server.Run(true, iters, false);
 
   EXPECT_EQ(iters, currIter);
   EXPECT_EQ(iters, numBaseLinkChecks);
   EXPECT_EQ(iters, numOuterLinkChecks);
   EXPECT_EQ(iters, numBaseLinkCustomChecks);
   EXPECT_EQ(iters, numOuterLinkCustomChecks);
->>>>>>> 488cc873
+  EXPECT_EQ(iters, numBaseLinkParentChecks);
+  EXPECT_EQ(iters, numNestedModelLinkChecks);
+  EXPECT_EQ(iters, numParentModelLinkChecks);
+  EXPECT_EQ(iters, numBaseLinkChildChecks);
 }