/*
 * Copyright (C) 2018 Open Source Robotics Foundation
 *
 * Licensed under the Apache License, Version 2.0 (the "License");
 * you may not use this file except in compliance with the License.
 * You may obtain a copy of the License at
 *
 *     http://www.apache.org/licenses/LICENSE-2.0
 *
 * Unless required by applicable law or agreed to in writing, software
 * distributed under the License is distributed on an "AS IS" BASIS,
 * WITHOUT WARRANTIES OR CONDITIONS OF ANY KIND, either express or implied.
 * See the License for the specific language governing permissions and
 * limitations under the License.
 *
*/

#include <gtest/gtest.h>
#include <ignition/msgs/pose_v.pb.h>

#include <algorithm>
#include <climits>
#ifndef __APPLE__
#include <filesystem>
#endif
#include <numeric>
#include <string>

#include <ignition/common/Console.hh>
#include <ignition/common/Filesystem.hh>
#include <ignition/fuel_tools/Zip.hh>
#include <ignition/transport/Node.hh>
#include <ignition/transport/log/Batch.hh>
#include <ignition/transport/log/Log.hh>
#include <ignition/transport/log/MsgIter.hh>
#include <ignition/transport/log/QualifiedTime.hh>
#include <ignition/math/Pose3.hh>

#include <sdf/Root.hh>
#include <sdf/World.hh>
#include <sdf/Element.hh>

#include "ignition/gazebo/components/Name.hh"
#include "ignition/gazebo/components/Pose.hh"
#include "ignition/gazebo/Server.hh"
#include "ignition/gazebo/ServerConfig.hh"
#include "ignition/gazebo/SystemLoader.hh"
#include "ignition/gazebo/test_config.hh"

#include "plugins/MockSystem.hh"

using namespace ignition;
using namespace gazebo;

static const std::string kBinPath(PROJECT_BINARY_PATH);

#ifdef __APPLE__
static const std::string kSdfFileOpt =  // NOLINT(runtime/string)
"-f ";
static const std::string kIgnCommand(
  "IGN_GAZEBO_SYSTEM_PLUGIN_PATH=" + kBinPath + "/lib " + kBinPath +
  "/bin/ign-gazebo-server");
#else
static const std::string kSdfFileOpt =  // NOLINT(runtime/string)
" ";
static const std::string kIgnCommand(
  "IGN_GAZEBO_SYSTEM_PLUGIN_PATH=" + kBinPath + "/lib LD_LIBRARY_PATH=" +
  kBinPath + "/lib:/usr/local/lib:${LD_LIBRARY_PATH} ign gazebo -s ");
#endif

<<<<<<< HEAD
=======
/////////////////////////////////////////////////
std::string customExecStr(std::string _cmd)
{
  _cmd += " 2>&1";
  FILE *pipe = popen(_cmd.c_str(), "r");

  if (!pipe)
    return "ERROR";

  char buffer[128];
  std::string result = "";

  while (!feof(pipe))
  {
    if (fgets(buffer, 128, pipe) != nullptr)
      result += buffer;
  }

  pclose(pipe);
  return result;
}

>>>>>>> 5c6aef6a
class Relay
{
  public: Relay()
  {
    auto plugin = loader.LoadPlugin("libMockSystem.so",
                                    "ignition::gazebo::MockSystem", nullptr);
    EXPECT_TRUE(plugin.has_value());

    this->systemPtr = plugin.value();

    this->mockSystem =
        dynamic_cast<MockSystem *>(systemPtr->QueryInterface<System>());
    EXPECT_NE(nullptr, this->mockSystem);
  }

  public: Relay &OnPreUpdate(MockSystem::CallbackType _cb)
  {
    this->mockSystem->preUpdateCallback = std::move(_cb);
    return *this;
  }

  public: Relay &OnUpdate(MockSystem::CallbackType _cb)
  {
    this->mockSystem->updateCallback = std::move(_cb);
    return *this;
  }

  public: Relay &OnPostUpdate(MockSystem::CallbackTypeConst _cb)
  {
    this->mockSystem->postUpdateCallback = std::move(_cb);
    return *this;
  }

  public: SystemPluginPtr systemPtr;

  private: SystemLoader loader;
  private: MockSystem *mockSystem;
};

//////////////////////////////////////////////////
class LogSystemTest : public ::testing::Test
{
  // Documentation inherited
  protected: void SetUp() override
  {
    common::Console::SetVerbosity(4);
    setenv("IGN_GAZEBO_SYSTEM_PLUGIN_PATH",
           (std::string(PROJECT_BINARY_PATH) + "/lib").c_str(), 1);
  }

  // Create a temporary directory in build path for recorded data
  public: void CreateLogsDir()
  {
    // Configure to use binary path as cache
    if (common::exists(this->logsDir))
    {
      common::removeAll(this->logsDir);
    }
    common::createDirectories(this->logsDir);
  }

  // Append extension to the end of a path, removing the separator at
  //   the end of the path if necessary.
  // \param[in] _path Path to append extension to. May have separator at
  //   the end.
  // \param[in] _ext Extension including dot "." to be appended
  public: std::string AppendExtension(const std::string &_path,
    const std::string &_ext)
  {
    std::string result = _path;

    // Remove the separator at end of path
    if (!std::string(1, _path.back()).compare(common::separator("")))
    {
      result = _path.substr(0, _path.length() - 1);
    }
    result += _ext;

    return result;
  }

  public: void RemoveLogsDir()
  {
    common::removeAll(this->logsDir);
  }

  // Change path of recorded log file in SDF string loaded from file
  public: void ChangeLogPath(sdf::Root &_sdfRoot, const std::string &_sdfPath,
     const std::string &_pluginName, const std::string &_logDest)
  {
    EXPECT_EQ(_sdfRoot.Load(_sdfPath).size(), 0lu);
    EXPECT_GT(_sdfRoot.WorldCount(), 0lu);
    const sdf::World * sdfWorld = _sdfRoot.WorldByIndex(0);
    EXPECT_TRUE(sdfWorld->Element()->HasElement("plugin"));

    sdf::ElementPtr pluginElt = sdfWorld->Element()->GetElement("plugin");
    while (pluginElt != nullptr)
    {
      if (pluginElt->HasAttribute("name"))
      {
        // Change log path to build directory
        if (pluginElt->GetAttribute("name")->GetAsString().find(_pluginName)
          != std::string::npos)
        {
          if (pluginElt->HasElement("path"))
          {
            sdf::ElementPtr pathElt = pluginElt->GetElement("path");
            pathElt->Set(_logDest);
          }
          else
          {
            sdf::ElementPtr pathElt = std::make_shared<sdf::Element>();
            pathElt->SetName("path");
            pluginElt->AddElementDescription(pathElt);
            pathElt = pluginElt->GetElement("path");
            pathElt->AddValue("string", "", false, "");
            pathElt->Set<std::string>(_logDest);
          }
        }
      }

      // Go to next plugin
      pluginElt = pluginElt->GetNextElement("plugin");
    }
  }

  // Run the server to record, passing in compress and overwrite flags.
  // \param[in] _recordSdfRoot SDF Root element of the world to load
  // \param[in] _compress Whether to specify the compress flag
  // \param[in] _overwrite Whether to specify the overwrite flag
  public: void CompressAndOverwrite(sdf::Root &_recordSdfRoot,
      bool _compress = true, bool _overwrite = true)
  {
    // Pass changed SDF to server
    ServerConfig recordServerConfig;
    recordServerConfig.SetSdfString(_recordSdfRoot.Element()->ToString(""));

    // Set overwrite flag
    recordServerConfig.SetLogRecordOverwrite(_overwrite);

    // Set compress flag
    recordServerConfig.SetLogRecordCompress(_compress);

    // This tells server to call AddRecordPlugin() where flags are passed to
    //   recorder.
    recordServerConfig.SetUseLogRecord(true);

    // Run server
    Server recordServer(recordServerConfig);
    recordServer.Run(true, 100, false);
  }

  // Temporary directory in binary build path for recorded data
  public: std::string logsDir = common::joinPaths(PROJECT_BINARY_PATH, "test",
      "test_logs");

  /// \brief Path to recorded log file
  public: std::string recordDir = common::joinPaths(logsDir,
      "test_logs_record");
};

/////////////////////////////////////////////////
TEST_F(LogSystemTest, LogDefaults)
{
  // Create temp directory to store log
  this->CreateLogsDir();

  // World with moving entities
  const auto recordSdfPath = common::joinPaths(
    std::string(PROJECT_SOURCE_PATH), "test", "worlds",
    "log_record_dbl_pendulum.sdf");

  // No path specified on command line and in SDF, should use default path.
  {
    // Change environment variable so that test files isn't written to $HOME
    std::string homeOrig;
    common::env(IGN_HOMEDIR, homeOrig);
    std::string homeFake = common::joinPaths(this->logsDir, "default");
    EXPECT_EQ(setenv(IGN_HOMEDIR, homeFake.c_str(), 1), 0);

    // Change log path in SDF to empty
    sdf::Root recordSdfRoot;
    this->ChangeLogPath(recordSdfRoot, recordSdfPath, "LogRecord",
        " ");

    // Pass changed SDF to server
    ServerConfig recordServerConfig;
    recordServerConfig.SetSdfString(recordSdfRoot.Element()->ToString(""));

    // Set record path to empty
    recordServerConfig.SetLogRecordPath("");

    // Run server
    Server recordServer(recordServerConfig);
    recordServer.Run(true, 200, false);

    EXPECT_FALSE(ignLogDirectory().empty());
    // This should be $HOME/.ignition/..., default path set in LogRecord.cc
    EXPECT_EQ(ignLogDirectory().compare(0, homeFake.length(), homeFake), 0);
    EXPECT_TRUE(common::exists(ignLogDirectory()));

    // Revert environment variable after test is done
    EXPECT_EQ(setenv(IGN_HOMEDIR, homeOrig.c_str(), 1), 0);
  }

  // Different paths specified on cmmand line and in SDF, should use the path
  //   from command line.
  {
    // Change log path in SDF
    sdf::Root recordSdfRoot;
    const std::string sdfPath = common::joinPaths(this->logsDir, "sdfPath");
    this->ChangeLogPath(recordSdfRoot, recordSdfPath, "LogRecord",
        sdfPath);

    // Pass changed SDF to server
    ServerConfig recordServerConfig;
    recordServerConfig.SetSdfString(recordSdfRoot.Element()->ToString(""));

    // This tells server to call AddRecordPlugin() where flags are passed to
    //   recorder.
    recordServerConfig.SetUseLogRecord(true);

    // Mock command line arg. Set record path to something different from in SDF
    const std::string cliPath = common::joinPaths(this->logsDir, "cliPath");
    recordServerConfig.SetLogRecordPath(cliPath);
    recordServerConfig.SetLogIgnoreSdfPath(true);

    // Run server
    Server recordServer(recordServerConfig);
    recordServer.Run(true, 200, false);

    EXPECT_TRUE(common::exists(cliPath));
    EXPECT_TRUE(common::exists(common::joinPaths(cliPath, "state.tlog")));
    EXPECT_FALSE(common::exists(sdfPath));
  }
}

/////////////////////////////////////////////////
TEST_F(LogSystemTest, RecordAndPlayback)
{
  // Create temp directory to store log
  this->CreateLogsDir();

  // Record
  {
    // World with moving entities
    const auto recordSdfPath = common::joinPaths(
        std::string(PROJECT_SOURCE_PATH), "test", "worlds",
        "log_record_dbl_pendulum.sdf");

    // Change log path in SDF to build directory
    sdf::Root recordSdfRoot;
    this->ChangeLogPath(recordSdfRoot, recordSdfPath, "LogRecord",
        this->recordDir);
    EXPECT_EQ(1u, recordSdfRoot.WorldCount());

    // Pass changed SDF to server
    ServerConfig recordServerConfig;
    recordServerConfig.SetSdfString(recordSdfRoot.Element()->ToString(""));
    Server recordServer(recordServerConfig);

    // Run for a few seconds to record different poses
    recordServer.Run(true, 1000, false);
  }

  // Verify file is created
  auto logFile = common::joinPaths(this->recordDir, "state.tlog");
  EXPECT_TRUE(common::exists(logFile));

  // Create playback directory
  std::string logPlaybackDir = common::joinPaths(this->logsDir,
      "test_logs_playback");
  common::createDirectories(logPlaybackDir);

  // Move recorded file to playback directory
  auto logPlaybackFile = common::joinPaths(logPlaybackDir, "state.tlog");
  common::moveFile(logFile, logPlaybackFile);
  EXPECT_TRUE(common::exists(logPlaybackFile));

  // World file to load
  const auto playSdfPath = common::joinPaths(std::string(PROJECT_SOURCE_PATH),
      "test", "worlds", "log_playback.sdf");

  // Change log path in world SDF to build directory
  sdf::Root playSdfRoot;
  this->ChangeLogPath(playSdfRoot, playSdfPath, "LogPlayback",
      logPlaybackDir);
  ASSERT_EQ(1u, playSdfRoot.WorldCount());

  const auto sdfWorld = playSdfRoot.WorldByIndex(0);
  EXPECT_EQ("default", sdfWorld->Name());

  // Load log file recorded above
  transport::log::Log log;
  log.Open(logPlaybackFile);

  // Check it has SDF message
  auto batch = log.QueryMessages(transport::log::TopicPattern(
      std::regex(".*/sdf")));
  auto recordedIter = batch.begin();
  EXPECT_NE(batch.end(), recordedIter);

  EXPECT_EQ("ignition.msgs.StringMsg", recordedIter->Type());
  EXPECT_TRUE(recordedIter->Topic().find("/sdf"));

  msgs::StringMsg sdfMsg;
  sdfMsg.ParseFromString(recordedIter->Data());
  EXPECT_FALSE(sdfMsg.data().empty());
  EXPECT_EQ(batch.end(), ++recordedIter);

  // Check initial state message
  batch = log.QueryMessages(transport::log::TopicPattern(
      std::regex(".*/changed_state")));
  recordedIter = batch.begin();
  EXPECT_NE(batch.end(), recordedIter);

  EXPECT_EQ("ignition.msgs.SerializedStateMap", recordedIter->Type());
  EXPECT_EQ(recordedIter->Topic(), "/world/log_pendulum/changed_state");

  msgs::SerializedStateMap stateMsg;
  stateMsg.ParseFromString(recordedIter->Data());
  EXPECT_EQ(28, stateMsg.entities_size());
  EXPECT_EQ(batch.end(), ++recordedIter);

  // Pass changed SDF to server
  ServerConfig playServerConfig;
  playServerConfig.SetSdfString(playSdfRoot.Element()->ToString(""));

  // Keep track of total number of pose comparisons
  int nTotal{0};

  // Check poses
  batch = log.QueryMessages(transport::log::TopicPattern(
      std::regex(".*/dynamic_pose/info")));
  recordedIter = batch.begin();
  EXPECT_NE(batch.end(), recordedIter);
  EXPECT_EQ("ignition.msgs.Pose_V", recordedIter->Type());

  // First pose at 1ms time, both from log clock and header
  EXPECT_EQ(1000000, recordedIter->TimeReceived().count());

  msgs::Pose_V recordedMsg;
  recordedMsg.ParseFromString(recordedIter->Data());
  ASSERT_TRUE(recordedMsg.has_header());
  ASSERT_TRUE(recordedMsg.header().has_stamp());
  EXPECT_EQ(0, recordedMsg.header().stamp().sec());
  EXPECT_EQ(1000000, recordedMsg.header().stamp().nsec());

  // Start server
  Server playServer(playServerConfig);

  // Callback function for entities played back
  // Compare current pose being played back with the pose with the closest
  //   timestamp in the recorded file.
  std::function<void(const msgs::Pose_V &)> msgCb =
      [&](const msgs::Pose_V &_playedMsg) -> void
  {
    // Playback continues even after the log file is over
    if (batch.end() == recordedIter)
      return;

    ASSERT_TRUE(_playedMsg.has_header());
    ASSERT_TRUE(_playedMsg.header().has_stamp());
    EXPECT_EQ(0, _playedMsg.header().stamp().sec());

    // Get next recorded message
    EXPECT_EQ("ignition.msgs.Pose_V", recordedIter->Type());
    recordedMsg.ParseFromString(recordedIter->Data());

    ASSERT_TRUE(recordedMsg.has_header());
    ASSERT_TRUE(recordedMsg.header().has_stamp());
    EXPECT_EQ(0, recordedMsg.header().stamp().sec());

    // Log clock timestamp matches message timestamp
    EXPECT_EQ(recordedMsg.header().stamp().nsec(),
        recordedIter->TimeReceived().count());

    // Dynamic poses are throttled according to real time during playback,
    // so we can't guarantee the exact timestamp as recorded.
    EXPECT_NEAR(_playedMsg.header().stamp().nsec(),
        recordedMsg.header().stamp().nsec(), 100000000);

    // Loop through all recorded poses, update map
    std::map<std::string, msgs::Pose> entityRecordedPose;
    for (int i = 0; i < recordedMsg.pose_size(); ++i)
    {
      entityRecordedPose[recordedMsg.pose(i).name()] = recordedMsg.pose(i);
    }

    // Has 4 dynamic entities
    EXPECT_EQ(4, _playedMsg.pose().size());
    EXPECT_EQ(4u, entityRecordedPose.size());

    // Loop through all entities and compare played poses to recorded ones
    for (int i = 0; i < _playedMsg.pose_size(); ++i)
    {
      auto posePlayed = msgs::Convert(_playedMsg.pose(i));
      auto poseRecorded = msgs::Convert(
          entityRecordedPose[_playedMsg.pose(i).name()]);

      EXPECT_NEAR(posePlayed.Pos().X(), poseRecorded.Pos().X(), 0.1)
          << _playedMsg.pose(i).name();
      EXPECT_NEAR(posePlayed.Pos().Y(), poseRecorded.Pos().Y(), 0.1)
          << _playedMsg.pose(i).name();
      EXPECT_NEAR(posePlayed.Pos().Z(), poseRecorded.Pos().Z(), 0.1)
          << _playedMsg.pose(i).name();

      EXPECT_NEAR(posePlayed.Rot().Roll(), poseRecorded.Rot().Roll(), 0.1)
          << _playedMsg.pose(i).name();
      EXPECT_NEAR(posePlayed.Rot().Pitch(), poseRecorded.Rot().Pitch(), 0.1)
          << _playedMsg.pose(i).name();
      EXPECT_NEAR(posePlayed.Rot().Yaw(), poseRecorded.Rot().Yaw(), 0.1)
          << _playedMsg.pose(i).name();
    }

    ++recordedIter;
    nTotal++;
  };

  // Subscribe to ignition topic and compare to logged poses
  transport::Node node;
  // TODO(louise) The world name should match the recorded world
  node.Subscribe("/world/default/dynamic_pose/info", msgCb);

  int playbackSteps = 500;
  int poseHz = 60;
  int expectedPoseCount = playbackSteps * 1e-3 / (1.0/poseHz);
  // Run for a few seconds to play back different poses
  playServer.Run(true, playbackSteps, false);

  int sleep = 0;
  int maxSleep = 16;
  for (; nTotal < expectedPoseCount && sleep < maxSleep; ++sleep)
  {
    std::this_thread::sleep_for(std::chrono::milliseconds(100));
  }
  EXPECT_NE(maxSleep, sleep);

  #if !defined (__APPLE__)
  /// \todo(anyone) there seems to be a race condition that sometimes cause an
  /// additional messages to be published by the scene broadcaster
  // 60Hz
  EXPECT_TRUE(nTotal == expectedPoseCount || nTotal == expectedPoseCount + 1);
  #endif

  this->RemoveLogsDir();
}

/////////////////////////////////////////////////
TEST_F(LogSystemTest, LogControl)
{
  auto logPath = common::joinPaths(PROJECT_SOURCE_PATH, "test", "media",
      "rolling_shapes_log");

  ServerConfig config;
  config.SetLogPlaybackPath(logPath);

  Server server(config);

  Relay testSystem;
  math::Pose3d spherePose;
  bool sphereFound{false};
  testSystem.OnPostUpdate(
      [&](const UpdateInfo &, const EntityComponentManager &_ecm)
      {
        _ecm.Each<components::Pose, components::Name>(
            [&](const Entity &,
                const components::Pose *_pose,
                const components::Name *_name)->bool
            {
              if (_name->Data() == "sphere")
              {
                sphereFound = true;
                spherePose = _pose->Data();
                return false;
              }
              return true;
            });
      });

  server.AddSystem(testSystem.systemPtr);
  server.Run(true, 10, false);

  EXPECT_TRUE(sphereFound);
  sphereFound = false;

  math::Pose3d initialSpherePose(0, 1.5, 0.5, 0, 0, 0);
  EXPECT_EQ(initialSpherePose, spherePose);
  auto latestSpherePose = spherePose;

  transport::Node node;

  // Seek forward (downhill)
  std::vector<int> secs(9);
  std::iota(std::begin(secs), std::end(secs), 1);

  msgs::LogPlaybackControl req;
  msgs::Boolean res;
  bool result{false};
  unsigned int timeout = 1000;
  std::string service{"/world/default/playback/control"};
  for (auto i : secs)
  {
    req.mutable_seek()->set_sec(i);

    EXPECT_TRUE(node.Request(service, req, timeout, res, result));
    EXPECT_TRUE(result);
    EXPECT_TRUE(res.data());

    // Run 2 iterations because control messages are processed in the end of an
    // update cycle
    server.Run(true, 2, false);

    EXPECT_TRUE(sphereFound);
    sphereFound = false;

    EXPECT_GT(latestSpherePose.Pos().Z(), spherePose.Pos().Z())
        << "Seconds: [" << i << "]";

    latestSpherePose = spherePose;
  }

  // Rewind
  req.Clear();
  req.set_rewind(true);

  EXPECT_TRUE(node.Request(service, req, timeout, res, result));
  EXPECT_TRUE(result);
  EXPECT_TRUE(res.data());

  server.Run(true, 2, false);

  EXPECT_TRUE(sphereFound);
  sphereFound = false;

  EXPECT_EQ(initialSpherePose, spherePose);

  latestSpherePose = math::Pose3d(0, 0, -100, 0, 0, 0);

  // Seek backwards (uphill)
  req.Clear();
  std::reverse(std::begin(secs), std::end(secs));
  for (auto i : secs)
  {
    req.mutable_seek()->set_sec(i);

    EXPECT_TRUE(node.Request(service, req, timeout, res, result));
    EXPECT_TRUE(result);
    EXPECT_TRUE(res.data());

    server.Run(true, 2, false);

    EXPECT_TRUE(sphereFound);
    sphereFound = false;

    EXPECT_LT(latestSpherePose.Pos().Z(), spherePose.Pos().Z())
        << "Seconds: [" << i << "]";

    latestSpherePose = spherePose;
  }
}

/////////////////////////////////////////////////
TEST_F(LogSystemTest, LogOverwrite)
{
  // Create temp directory to store log
  this->CreateLogsDir();

  // World with moving entities
  const auto recordSdfPath = common::joinPaths(
    std::string(PROJECT_SOURCE_PATH), "test", "worlds",
    "log_record_dbl_pendulum.sdf");

  ignLogInit(this->logDir, "server_console.log");

  // First recording, to create some files
  {
<<<<<<< HEAD
    {
      // Change log path in SDF to build directory
      sdf::Root recordSdfRoot;
      this->ChangeLogPath(recordSdfRoot, recordSdfPath, "LogRecord",
          this->recordDir);

      // Pass changed SDF to server
      ServerConfig recordServerConfig;
      recordServerConfig.SetSdfString(recordSdfRoot.Element()->ToString(""));

      // Run server
      Server recordServer(recordServerConfig);
      recordServer.Run(true, 100, false);
    }
=======
    // Change log path in SDF to build directory
    sdf::Root recordSdfRoot;
    this->ChangeLogPath(recordSdfRoot, recordSdfPath, "LogRecord",
        this->logDir);

    // Pass changed SDF to server
    ServerConfig recordServerConfig;
    recordServerConfig.SetSdfString(recordSdfRoot.Element()->ToString(""));
>>>>>>> 5c6aef6a

    // Run for a few seconds to record different poses
    Server recordServer(recordServerConfig);
    recordServer.Run(true, 100, false);
  }

<<<<<<< HEAD
    {
      // Change log path in SDF to build directory
      sdf::Root recordSdfRoot;
      this->ChangeLogPath(recordSdfRoot, recordSdfPath, "LogRecord",
          this->recordDir);

      // Pass changed SDF to server
      ServerConfig recordServerConfig;
      recordServerConfig.SetSdfString(recordSdfRoot.Element()->ToString(""));

      // Run server
      Server recordServer(recordServerConfig);
      recordServer.Run(true, 100, false);
    }
=======
  // Test path exists
  const std::string firstRecordPath = ignLogDirectory();
  EXPECT_TRUE(common::exists(firstRecordPath));
  // Test recorded file exists. (Server console log is elsewhere, in default
  // timestamped dir.)
  const std::string tlogPath = common::joinPaths(this->logDir, "state.tlog");
  EXPECT_TRUE(common::exists(tlogPath));

#ifndef __APPLE__
  std::filesystem::path tlogStdPath = tlogPath;
  auto tlogPrevTime = std::filesystem::last_write_time(tlogStdPath);
#endif

  // Path exists, no overwrite flag, should overwrite by default behavior in
  //   LogRecord.cc
  {
    // Remove file recorded from first run
    EXPECT_TRUE(common::removeFile(common::joinPaths(this->logDir,
        "state.tlog")));
>>>>>>> 5c6aef6a

    // Change log path in SDF to build directory
    sdf::Root recordSdfRoot;
    this->ChangeLogPath(recordSdfRoot, recordSdfPath, "LogRecord",
        this->logDir);

    // Pass changed SDF to server
    ServerConfig recordServerConfig;
    recordServerConfig.SetSdfString(recordSdfRoot.Element()->ToString(""));

    // Run for a few seconds to record different poses
    Server recordServer(recordServerConfig);
    recordServer.Run(true, 100, false);

    // Test record path is same as the first
    EXPECT_EQ(ignLogDirectory().compare(firstRecordPath), 0);
    EXPECT_TRUE(common::exists(tlogPath));

#ifndef __APPLE__
    // Test timestamp is newer
    EXPECT_TRUE(std::filesystem::last_write_time(tlogStdPath) > tlogPrevTime);
    // Update timestamp for next test
    tlogPrevTime = std::filesystem::last_write_time(tlogStdPath);
#endif
  }

  // Path exists, set C++ API overwrite flag
  {
<<<<<<< HEAD
    {
      // Change log path in SDF to build directory
      sdf::Root recordSdfRoot;
      this->ChangeLogPath(recordSdfRoot, recordSdfPath, "LogRecord",
          this->recordDir);

      // Pass changed SDF to server
      ServerConfig recordServerConfig;
      recordServerConfig.SetSdfString(recordSdfRoot.Element()->ToString(""));

      // Run server
      Server recordServer(recordServerConfig);
      recordServer.Run(true, 100, false);
    }
=======
    // Remove file recorded from previous run
    EXPECT_TRUE(common::removeFile(common::joinPaths(this->logDir,
        "state.tlog")));
>>>>>>> 5c6aef6a

    // Change log path in SDF to build directory
    sdf::Root recordSdfRoot;
    this->ChangeLogPath(recordSdfRoot, recordSdfPath, "LogRecord",
        this->logDir);

<<<<<<< HEAD
    {
      // Change log path in SDF to build directory
      sdf::Root recordSdfRoot;
      this->ChangeLogPath(recordSdfRoot, recordSdfPath, "LogRecord",
          this->recordDir);
=======
    // Pass changed SDF to server
    ServerConfig recordServerConfig;
    recordServerConfig.SetSdfString(recordSdfRoot.Element()->ToString(""));
>>>>>>> 5c6aef6a

    // Set overwrite flag
    recordServerConfig.SetLogRecordOverwrite(true);

    // Run for a few seconds to record different poses
    Server recordServer(recordServerConfig);
    recordServer.Run(true, 100, false);

<<<<<<< HEAD
      // Run server
      Server recordServer(recordServerConfig);
      recordServer.Run(true, 100, false);
    }
=======
    // Test record path is same as the first
    EXPECT_EQ(ignLogDirectory().compare(firstRecordPath), 0);
    EXPECT_TRUE(common::exists(tlogPath));

#ifndef __APPLE__
    // Test timestamp is newer
    EXPECT_TRUE(std::filesystem::last_write_time(tlogStdPath) > tlogPrevTime);
    // Update timestamp for next test
    tlogPrevTime = std::filesystem::last_write_time(tlogStdPath);
#endif
  }

  // Path exists, command line --log-overwrite, should overwrite by
  //   command-line logic in ign.cc
  {
    // Remove file recorded from previous run
    EXPECT_TRUE(common::removeFile(common::joinPaths(this->logDir,
        "state.tlog")));

    // Command line triggers ign.cc, which handles creating a unique path if
    // file already exists, so as to not overwrite
    std::string cmd = kIgnCommand + " -r -v 4 --iterations 5 --log-overwrite "
      + "--record-path " + this->logDir + kSdfFileOpt + recordSdfPath;
    std::cout << "Running command [" << cmd << "]" << std::endl;

    // Run
    std::string output = customExecStr(cmd);
    std::cout << output << std::endl;
>>>>>>> 5c6aef6a

    // Test record path is same as the first
    EXPECT_EQ(ignLogDirectory().compare(firstRecordPath), 0);
    EXPECT_TRUE(common::exists(tlogPath));

#ifndef __APPLE__
    // Test timestamp is newer
    EXPECT_TRUE(std::filesystem::last_write_time(tlogStdPath) > tlogPrevTime);
    // Update timestamp for next test
    tlogPrevTime = std::filesystem::last_write_time(tlogStdPath);
#endif

    // Server console log should have been re-initialized in ign.cc to
    // command-line path
    EXPECT_TRUE(common::exists(common::joinPaths(this->logDir,
        "server_console.log")));
  }

  this->RemoveLogsDir();
}

/////////////////////////////////////////////////
TEST_F(LogSystemTest, LogCompress)
{
  // Create temp directory to store log
  this->CreateLogsDir();

  // Define paths
  const std::string recordPath = this->recordDir;
  const std::string defaultCmpPath = this->AppendExtension(recordPath,
      ".zip");

  // Record and compress to default path
  {
    // World to record
    const auto recordSdfPath = common::joinPaths(
        std::string(PROJECT_SOURCE_PATH), "test", "worlds",
        "log_record_dbl_pendulum.sdf");

    // Change log path in SDF to build directory
    sdf::Root recordSdfRoot;
    this->ChangeLogPath(recordSdfRoot, recordSdfPath, "LogRecord",
        recordPath);

    // Pass changed SDF to server
    ServerConfig recordServerConfig;
    recordServerConfig.SetSdfString(recordSdfRoot.Element()->ToString(""));

    // Set compress flag
    recordServerConfig.SetLogRecordCompress(true);

    // This tells server to call AddRecordPlugin() where flags are passed to
    //   recorder.
    recordServerConfig.SetUseLogRecord(true);

    // Run server
    Server recordServer(recordServerConfig);
    recordServer.Run(true, 100, false);
  }

  // Test compressed to default directory
  EXPECT_TRUE(common::exists(defaultCmpPath));

  std::string customCmpPath = this->AppendExtension(this->recordDir,
      "_custom.zip");

  // Record and compress to custom path
  {
    // World to record
    const auto recordSdfPath = common::joinPaths(
        std::string(PROJECT_SOURCE_PATH), "test", "worlds",
        "log_record_dbl_pendulum.sdf");

    // Get SDF root
    sdf::Root recordSdfRoot;
    recordSdfRoot.Load(recordSdfPath);

    // Pass SDF to server
    ServerConfig recordServerConfig;
    recordServerConfig.SetSdfString(recordSdfRoot.Element()->ToString(""));

    // Set compress flag
    recordServerConfig.SetLogRecordCompress(true);

    // Set compress path
    recordServerConfig.SetLogRecordCompressPath(customCmpPath);

    // Set record path
    recordServerConfig.SetLogRecordPath(this->recordDir);
    recordServerConfig.SetLogRecordPathFromCmdLine(true);

    // This tells server to call AddRecordPlugin() where flags are passed to
    //   recorder.
    recordServerConfig.SetUseLogRecord(true);

    // Run server for enough time to record a few poses for playback
    Server recordServer(recordServerConfig);
    recordServer.Run(true, 500, false);
  }

  // Test compressed file exists
  EXPECT_TRUE(common::exists(customCmpPath));

  // Create new directory for playback tests
  std::string logPlaybackDir = common::joinPaths(this->logsDir,
      "test_logs_playback");
  common::createDirectories(logPlaybackDir);

  // Move recorded file to playback directory
  // Prefix the zip by the name of the original recorded folder. Playback will
  // extract and assume subdirectory to take on the name of the zip file
  // without extension.
  auto newCmpPath = common::joinPaths(logPlaybackDir,
    common::basename(defaultCmpPath));
  common::moveFile(customCmpPath, newCmpPath);
  EXPECT_TRUE(common::exists(newCmpPath));

  // Play back compressed file
  {
    // World with playback plugin
    const auto playSdfPath = common::joinPaths(std::string(PROJECT_SOURCE_PATH),
        "test", "worlds", "log_playback.sdf");

    // Change log path in world SDF to build directory
    sdf::Root playSdfRoot;
    this->ChangeLogPath(playSdfRoot, playSdfPath, "LogPlayback",
        newCmpPath);

    // Pass changed SDF to server
    ServerConfig playServerConfig;
    playServerConfig.SetSdfString(playSdfRoot.Element()->ToString(""));

    // Run server
    Server playServer(playServerConfig);
    playServer.Run(true, 100, false);
  }

  // Remove compressed recorded file. Then the directory should still contain
  // the decompressed files and not be empty
  EXPECT_TRUE(common::removeFile(newCmpPath));

  // Test that the parent path still contains other files - therefore non-empty
  // and cannot be removed.
  std::string decompPath = common::parentPath(newCmpPath);
  EXPECT_FALSE(common::removeDirectory(decompPath));

  this->RemoveLogsDir();
}

/////////////////////////////////////////////////
TEST_F(LogSystemTest, LogCompressOverwrite)
{
  // Create temp directory to store log
  this->CreateLogsDir();

  // Define paths
  const std::string recordPath = this->recordDir;
  const std::string defaultCmpPath = this->AppendExtension(recordPath,
      ".zip");

  // World to record
  const auto recordSdfPath = common::joinPaths(
      std::string(PROJECT_SOURCE_PATH), "test", "worlds",
      "log_record_dbl_pendulum.sdf");

  // Change log path in SDF to build directory
  sdf::Root recordSdfRoot;
  this->ChangeLogPath(recordSdfRoot, recordSdfPath, "LogRecord",
      recordPath);

  // Compress + overwrite, recorded directory exists, compressed file does not
  {
    // Create recording directory so that it exists
    common::createDirectories(recordPath);

    // Test case pre-condition
    EXPECT_TRUE(common::exists(recordPath));
    EXPECT_FALSE(common::exists(defaultCmpPath));

    this->CompressAndOverwrite(recordSdfRoot);
  }

  EXPECT_TRUE(common::exists(defaultCmpPath));
  EXPECT_FALSE(common::exists(recordPath));

  // Compress + overwrite, compressed file exists, recorded directory does not
  {
    // Test case pre-condition
    EXPECT_FALSE(common::exists(recordPath));
    EXPECT_TRUE(common::exists(defaultCmpPath));

    this->CompressAndOverwrite(recordSdfRoot);
  }

  EXPECT_TRUE(common::exists(defaultCmpPath));
  EXPECT_FALSE(common::exists(recordPath));

  this->RemoveLogsDir();
}

/////////////////////////////////////////////////
std::string customExecStr(std::string _cmd)
{
  _cmd += " 2>&1";
  FILE *pipe = popen(_cmd.c_str(), "r");

  if (!pipe)
    return "ERROR";

  char buffer[128];
  std::string result = "";

  while (!feof(pipe))
  {
    if (fgets(buffer, 128, pipe) != nullptr)
      result += buffer;
  }

  pclose(pipe);
  return result;
}

/////////////////////////////////////////////////
TEST_F(LogSystemTest, LogCompressCmdLine)
{
  // Create temp directory to store log
  this->CreateLogsDir();

  // Define paths
  const std::string recordPath = this->recordDir;
  const std::string defaultCmpPath = this->AppendExtension(recordPath,
      ".zip");

  // World to record
  const auto recordSdfPath = common::joinPaths(
      std::string(PROJECT_SOURCE_PATH), "test", "worlds",
      "log_record_dbl_pendulum.sdf");

  // Change log path in SDF to build directory
  sdf::Root recordSdfRoot;
  this->ChangeLogPath(recordSdfRoot, recordSdfPath, "LogRecord",
      recordPath);

  // Compress only, both recorded directory and compressed file exist
  {
    // Create compressed file
    this->CompressAndOverwrite(recordSdfRoot);

    // Recreate recording directory so that it exists
    common::createDirectories(recordPath);

    // Test case pre-condition
    EXPECT_TRUE(common::exists(recordPath));
    EXPECT_TRUE(common::exists(defaultCmpPath));

    // Command line triggers ign.cc, which handles creating a unique path if
    // file already exists, so as to not overwrite
    std::string cmd = kIgnCommand + " -r -v 4 --iterations 5 --log-compress "
      + "--record-path " + recordPath
      + kSdfFileOpt + recordSdfPath;
    std::cout << "Running command [" << cmd << "]" << std::endl;

    std::string output = customExecStr(cmd);
    std::cout << output << std::endl;
  }

  // Original files should still exist
  EXPECT_TRUE(common::exists(recordPath));
  EXPECT_TRUE(common::exists(defaultCmpPath));

  // An automatically renamed file should have been created
  EXPECT_TRUE(common::exists(this->AppendExtension(recordPath, "(1).zip")));
  // Automatically renamed directory should have been removed by record plugin
  EXPECT_FALSE(common::exists(recordPath + "(1)"));

  // Compress only, compressed file exists, auto-renamed compressed file
  // e.g. *(1) exists, recorded directory does not
  {
    // Remove directory if exists
    common::removeAll(recordPath);

    // Test case pre-condition
    EXPECT_TRUE(common::exists(defaultCmpPath));
    EXPECT_FALSE(common::exists(recordPath));
    EXPECT_TRUE(common::exists(this->AppendExtension(recordPath, "(1).zip")));

    // Command line triggers ign.cc, which handles creating a unique path if
    // file already exists, so as to not overwrite
    std::string cmd = kIgnCommand + " -r -v 4 --iterations 5 --log-compress "
      + "--record-path " + recordPath
      + kSdfFileOpt + recordSdfPath;
    std::cout << "Running command [" << cmd << "]" << std::endl;

    std::string output = customExecStr(cmd);
    std::cout << output << std::endl;
  }

  // Original files should stay same as initial condition
  EXPECT_TRUE(common::exists(defaultCmpPath));
  EXPECT_FALSE(common::exists(recordPath));

  // An automatically renamed file should have been created
  EXPECT_TRUE(common::exists(this->AppendExtension(recordPath, "(2).zip")));

  this->RemoveLogsDir();
}<|MERGE_RESOLUTION|>--- conflicted
+++ resolved
@@ -68,8 +68,6 @@
   kBinPath + "/lib:/usr/local/lib:${LD_LIBRARY_PATH} ign gazebo -s ");
 #endif
 
-<<<<<<< HEAD
-=======
 /////////////////////////////////////////////////
 std::string customExecStr(std::string _cmd)
 {
@@ -92,7 +90,6 @@
   return result;
 }
 
->>>>>>> 5c6aef6a
 class Relay
 {
   public: Relay()
@@ -666,63 +663,30 @@
     std::string(PROJECT_SOURCE_PATH), "test", "worlds",
     "log_record_dbl_pendulum.sdf");
 
-  ignLogInit(this->logDir, "server_console.log");
+  ignLogInit(this->recordDir, "server_console.log");
 
   // First recording, to create some files
   {
-<<<<<<< HEAD
-    {
-      // Change log path in SDF to build directory
-      sdf::Root recordSdfRoot;
-      this->ChangeLogPath(recordSdfRoot, recordSdfPath, "LogRecord",
-          this->recordDir);
-
-      // Pass changed SDF to server
-      ServerConfig recordServerConfig;
-      recordServerConfig.SetSdfString(recordSdfRoot.Element()->ToString(""));
-
-      // Run server
-      Server recordServer(recordServerConfig);
-      recordServer.Run(true, 100, false);
-    }
-=======
     // Change log path in SDF to build directory
     sdf::Root recordSdfRoot;
     this->ChangeLogPath(recordSdfRoot, recordSdfPath, "LogRecord",
-        this->logDir);
+        this->recordDir);
 
     // Pass changed SDF to server
     ServerConfig recordServerConfig;
     recordServerConfig.SetSdfString(recordSdfRoot.Element()->ToString(""));
->>>>>>> 5c6aef6a
 
     // Run for a few seconds to record different poses
     Server recordServer(recordServerConfig);
     recordServer.Run(true, 100, false);
   }
 
-<<<<<<< HEAD
-    {
-      // Change log path in SDF to build directory
-      sdf::Root recordSdfRoot;
-      this->ChangeLogPath(recordSdfRoot, recordSdfPath, "LogRecord",
-          this->recordDir);
-
-      // Pass changed SDF to server
-      ServerConfig recordServerConfig;
-      recordServerConfig.SetSdfString(recordSdfRoot.Element()->ToString(""));
-
-      // Run server
-      Server recordServer(recordServerConfig);
-      recordServer.Run(true, 100, false);
-    }
-=======
   // Test path exists
   const std::string firstRecordPath = ignLogDirectory();
   EXPECT_TRUE(common::exists(firstRecordPath));
   // Test recorded file exists. (Server console log is elsewhere, in default
   // timestamped dir.)
-  const std::string tlogPath = common::joinPaths(this->logDir, "state.tlog");
+  const std::string tlogPath = common::joinPaths(this->recordDir, "state.tlog");
   EXPECT_TRUE(common::exists(tlogPath));
 
 #ifndef __APPLE__
@@ -734,14 +698,13 @@
   //   LogRecord.cc
   {
     // Remove file recorded from first run
-    EXPECT_TRUE(common::removeFile(common::joinPaths(this->logDir,
+    EXPECT_TRUE(common::removeFile(common::joinPaths(this->recordDir,
         "state.tlog")));
->>>>>>> 5c6aef6a
 
     // Change log path in SDF to build directory
     sdf::Root recordSdfRoot;
     this->ChangeLogPath(recordSdfRoot, recordSdfPath, "LogRecord",
-        this->logDir);
+        this->recordDir);
 
     // Pass changed SDF to server
     ServerConfig recordServerConfig;
@@ -765,43 +728,18 @@
 
   // Path exists, set C++ API overwrite flag
   {
-<<<<<<< HEAD
-    {
-      // Change log path in SDF to build directory
-      sdf::Root recordSdfRoot;
-      this->ChangeLogPath(recordSdfRoot, recordSdfPath, "LogRecord",
-          this->recordDir);
-
-      // Pass changed SDF to server
-      ServerConfig recordServerConfig;
-      recordServerConfig.SetSdfString(recordSdfRoot.Element()->ToString(""));
-
-      // Run server
-      Server recordServer(recordServerConfig);
-      recordServer.Run(true, 100, false);
-    }
-=======
     // Remove file recorded from previous run
-    EXPECT_TRUE(common::removeFile(common::joinPaths(this->logDir,
+    EXPECT_TRUE(common::removeFile(common::joinPaths(this->recordDir,
         "state.tlog")));
->>>>>>> 5c6aef6a
 
     // Change log path in SDF to build directory
     sdf::Root recordSdfRoot;
     this->ChangeLogPath(recordSdfRoot, recordSdfPath, "LogRecord",
-        this->logDir);
-
-<<<<<<< HEAD
-    {
-      // Change log path in SDF to build directory
-      sdf::Root recordSdfRoot;
-      this->ChangeLogPath(recordSdfRoot, recordSdfPath, "LogRecord",
-          this->recordDir);
-=======
+        this->recordDir);
+
     // Pass changed SDF to server
     ServerConfig recordServerConfig;
     recordServerConfig.SetSdfString(recordSdfRoot.Element()->ToString(""));
->>>>>>> 5c6aef6a
 
     // Set overwrite flag
     recordServerConfig.SetLogRecordOverwrite(true);
@@ -810,12 +748,6 @@
     Server recordServer(recordServerConfig);
     recordServer.Run(true, 100, false);
 
-<<<<<<< HEAD
-      // Run server
-      Server recordServer(recordServerConfig);
-      recordServer.Run(true, 100, false);
-    }
-=======
     // Test record path is same as the first
     EXPECT_EQ(ignLogDirectory().compare(firstRecordPath), 0);
     EXPECT_TRUE(common::exists(tlogPath));
@@ -832,19 +764,18 @@
   //   command-line logic in ign.cc
   {
     // Remove file recorded from previous run
-    EXPECT_TRUE(common::removeFile(common::joinPaths(this->logDir,
+    EXPECT_TRUE(common::removeFile(common::joinPaths(this->recordDir,
         "state.tlog")));
 
     // Command line triggers ign.cc, which handles creating a unique path if
     // file already exists, so as to not overwrite
     std::string cmd = kIgnCommand + " -r -v 4 --iterations 5 --log-overwrite "
-      + "--record-path " + this->logDir + kSdfFileOpt + recordSdfPath;
+      + "--record-path " + this->recordDir + kSdfFileOpt + recordSdfPath;
     std::cout << "Running command [" << cmd << "]" << std::endl;
 
     // Run
     std::string output = customExecStr(cmd);
     std::cout << output << std::endl;
->>>>>>> 5c6aef6a
 
     // Test record path is same as the first
     EXPECT_EQ(ignLogDirectory().compare(firstRecordPath), 0);
@@ -859,7 +790,7 @@
 
     // Server console log should have been re-initialized in ign.cc to
     // command-line path
-    EXPECT_TRUE(common::exists(common::joinPaths(this->logDir,
+    EXPECT_TRUE(common::exists(common::joinPaths(this->recordDir,
         "server_console.log")));
   }
 
@@ -934,7 +865,7 @@
 
     // Set record path
     recordServerConfig.SetLogRecordPath(this->recordDir);
-    recordServerConfig.SetLogRecordPathFromCmdLine(true);
+    recordServerConfig.SetLogIgnoreSdfPath(true);
 
     // This tells server to call AddRecordPlugin() where flags are passed to
     //   recorder.
@@ -1046,28 +977,6 @@
 }
 
 /////////////////////////////////////////////////
-std::string customExecStr(std::string _cmd)
-{
-  _cmd += " 2>&1";
-  FILE *pipe = popen(_cmd.c_str(), "r");
-
-  if (!pipe)
-    return "ERROR";
-
-  char buffer[128];
-  std::string result = "";
-
-  while (!feof(pipe))
-  {
-    if (fgets(buffer, 128, pipe) != nullptr)
-      result += buffer;
-  }
-
-  pclose(pipe);
-  return result;
-}
-
-/////////////////////////////////////////////////
 TEST_F(LogSystemTest, LogCompressCmdLine)
 {
   // Create temp directory to store log
