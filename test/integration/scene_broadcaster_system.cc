/*
 * Copyright (C) 2018 Open Source Robotics Foundation
 *
 * Licensed under the Apache License, Version 2.0 (the "License");
 * you may not use this file except in compliance with the License.
 * You may obtain a copy of the License at
 *
 *     http://www.apache.org/licenses/LICENSE-2.0
 *
 * Unless required by applicable law or agreed to in writing, software
 * distributed under the License is distributed on an "AS IS" BASIS,
 * WITHOUT WARRANTIES OR CONDITIONS OF ANY KIND, either express or implied.
 * See the License for the specific language governing permissions and
 * limitations under the License.
 *
*/

#include <gtest/gtest.h>

#ifdef _MSC_VER
#pragma warning(push)
#pragma warning(disable: 4251)
#endif

#include <google/protobuf/util/message_differencer.h>

#ifdef _MSC_VER
#pragma warning(pop)
#endif

#include <thread>

#include <gz/common/Console.hh>
#include <gz/common/Util.hh>
#include "gz/sim/components/Model.hh"
#include "gz/sim/components/Name.hh"
#include "gz/sim/components/Pose.hh"
#include <gz/transport/Node.hh>
#include <gz/utils/ExtraTestMacros.hh>

#include "gz/sim/Server.hh"
#include "test_config.hh"

#include "../helpers/EnvTestFixture.hh"
#include "../helpers/Relay.hh"

using namespace gz;

/// \brief Test SceneBroadcaster system
class SceneBroadcasterTest
  : public InternalFixture<::testing::TestWithParam<int>>
{
};

/////////////////////////////////////////////////
// See https://github.com/gazebosim/gz-sim/issues/1175
TEST_P(SceneBroadcasterTest, GZ_UTILS_TEST_DISABLED_ON_WIN32(PoseInfo))
{
  // Start server
<<<<<<< HEAD
  gz::sim::ServerConfig serverConfig;
=======
  gazebo::ServerConfig serverConfig;
>>>>>>> 216d5a51
  serverConfig.SetSdfFile(std::string(PROJECT_SOURCE_PATH) +
      "/test/worlds/shapes.sdf");

  sim::Server server(serverConfig);
  EXPECT_FALSE(server.Running());
  EXPECT_FALSE(*server.Running(0));
  EXPECT_EQ(24u, *server.EntityCount());

  // Create pose subscriber
  transport::Node node;

  bool received{false};
  std::function<void(const msgs::Pose_V &)> cb = [&](const msgs::Pose_V &_msg)
  {
    ASSERT_TRUE(_msg.has_header());
    ASSERT_TRUE(_msg.header().has_stamp());
    EXPECT_LT(0, _msg.header().stamp().sec() +  _msg.header().stamp().nsec());

    EXPECT_EQ(16, _msg.pose_size());

    std::map<int, std::string> entityMap;
    for (auto p = 0; p < _msg.pose_size(); ++p)
    {
      entityMap.insert(std::make_pair(_msg.pose(p).id(), _msg.pose(p).name()));
    }

    EXPECT_EQ(16u, entityMap.size());

    received = true;
  };
  EXPECT_TRUE(node.Subscribe("/world/default/pose/info", cb));

  // Run server
  server.Run(true, 1, false);

  unsigned int sleep{0u};
  unsigned int maxSleep{30u};
  // cppcheck-suppress unmatchedSuppression
  // cppcheck-suppress knownConditionTrueFalse
  while (!received && sleep++ < maxSleep)
    GZ_SLEEP_MS(100);

  EXPECT_TRUE(received);
}

/////////////////////////////////////////////////
TEST_P(SceneBroadcasterTest, GZ_UTILS_TEST_DISABLED_ON_WIN32(SceneInfo))
{
  // Start server
<<<<<<< HEAD
  gz::sim::ServerConfig serverConfig;
=======
  gazebo::ServerConfig serverConfig;
>>>>>>> 216d5a51
  serverConfig.SetSdfFile(std::string(PROJECT_SOURCE_PATH) +
      "/test/worlds/shapes.sdf");

  sim::Server server(serverConfig);
  EXPECT_FALSE(server.Running());
  EXPECT_FALSE(*server.Running(0));
  EXPECT_EQ(24u, *server.EntityCount());

  // Run server
  server.Run(true, 1, false);

  // Create requester
  transport::Node node;

  bool result{false};
  unsigned int timeout{5000};
<<<<<<< HEAD
  gz::msgs::Scene res;
=======
  msgs::Scene res;
>>>>>>> 216d5a51

  EXPECT_TRUE(node.Request("/world/default/scene/info", timeout, res, result));
  EXPECT_TRUE(result);

  EXPECT_EQ(5, res.model_size());

  for (auto m = 0; m < res.model_size(); ++m)
  {
    ASSERT_EQ(1, res.model(m).link_size());
    EXPECT_EQ(res.model(m).name() + "_link", res.model(m).link(0).name());

    ASSERT_EQ(1, res.model(m).link(0).visual_size());
    EXPECT_EQ(res.model(m).name() + "_visual",
        res.model(m).link(0).visual(0).name());
  }

  // Repeat the request to make sure the same information is returned
<<<<<<< HEAD
  gz::msgs::Scene res2;
=======
  msgs::Scene res2;
>>>>>>> 216d5a51
  EXPECT_TRUE(node.Request("/world/default/scene/info", timeout, res2, result));
  EXPECT_TRUE(result);

  EXPECT_TRUE(google::protobuf::util::MessageDifferencer::Equals(res, res2));
}

/////////////////////////////////////////////////
TEST_P(SceneBroadcasterTest, GZ_UTILS_TEST_DISABLED_ON_WIN32(SceneGraph))
{
  // Start server
<<<<<<< HEAD
  gz::sim::ServerConfig serverConfig;
=======
  gazebo::ServerConfig serverConfig;
>>>>>>> 216d5a51
  serverConfig.SetSdfFile(std::string(PROJECT_SOURCE_PATH) +
      "/test/worlds/shapes.sdf");

  sim::Server server(serverConfig);
  EXPECT_FALSE(server.Running());
  EXPECT_FALSE(*server.Running(0));
  EXPECT_EQ(24u, *server.EntityCount());

  // Run server
  server.Run(true, 1, false);

  // Create requester
  transport::Node node;

  bool result{false};
  unsigned int timeout{5000};
<<<<<<< HEAD
  gz::msgs::StringMsg res;
=======
  msgs::StringMsg res;
>>>>>>> 216d5a51

  EXPECT_TRUE(node.Request("/world/default/scene/graph", timeout, res, result));
  EXPECT_TRUE(result);

  EXPECT_FALSE(res.data().empty());
  EXPECT_NE(res.data().find("default (1)"), std::string::npos);
  EXPECT_NE(res.data().find("box (4)"), std::string::npos);
  EXPECT_NE(res.data().find("box_link (5)"), std::string::npos);
  EXPECT_NE(res.data().find("box_visual (6)"), std::string::npos);
  EXPECT_NE(res.data().find("cylinder (8)"), std::string::npos);
  EXPECT_NE(res.data().find("cylinder_link (9)"), std::string::npos);
  EXPECT_NE(res.data().find("cylinder_visual (10)"), std::string::npos);
  EXPECT_NE(res.data().find("sphere (12)"), std::string::npos);
  EXPECT_NE(res.data().find("sphere_link (13)"), std::string::npos);
  EXPECT_NE(res.data().find("sphere_visual (14)"), std::string::npos);
}

/////////////////////////////////////////////////
/// Test whether the scene topic is published only when new entities are added
TEST_P(SceneBroadcasterTest, GZ_UTILS_TEST_DISABLED_ON_WIN32(SceneTopic))
{
  // Start server
<<<<<<< HEAD
  gz::sim::ServerConfig serverConfig;
=======
  gazebo::ServerConfig serverConfig;
>>>>>>> 216d5a51
  serverConfig.SetSdfFile(std::string(PROJECT_SOURCE_PATH) +
                          "/test/worlds/shapes.sdf");

  sim::Server server(serverConfig);
  EXPECT_FALSE(server.Running());
  EXPECT_FALSE(*server.Running(0));
  EXPECT_EQ(24u, *server.EntityCount());

  // Create requester
  transport::Node node;

  std::vector<msgs::Scene> sceneMsgs;
  std::function<void(const msgs::Scene &)> collectMsgs =
      [&sceneMsgs](const msgs::Scene &_msg)
      {
        sceneMsgs.push_back(_msg);
      };

  node.Subscribe("/world/default/scene/info", collectMsgs);

  // Run server
  server.Run(true, 10, false);

  // Should only have one scene even though the simulation ran multiple times
  ASSERT_EQ(1u, sceneMsgs.size());

  // Compare this scene with one from a service request
  msgs::Scene &scene = sceneMsgs.front();

  bool result{false};
  unsigned int timeout{5000};
<<<<<<< HEAD
  gz::msgs::Scene msg;
=======
  msgs::Scene msg;
>>>>>>> 216d5a51

  EXPECT_TRUE(node.Request("/world/default/scene/info", timeout, msg, result));
  EXPECT_TRUE(result);
  EXPECT_TRUE(google::protobuf::util::MessageDifferencer::Equals(msg, scene));
}

/////////////////////////////////////////////////
/// Test whether the scene topic is published only when new entities are added
TEST_P(SceneBroadcasterTest,
       GZ_UTILS_TEST_DISABLED_ON_WIN32(SceneTopicSensors))
{
  // Start server
<<<<<<< HEAD
  gz::sim::ServerConfig serverConfig;
=======
  gazebo::ServerConfig serverConfig;
>>>>>>> 216d5a51
  serverConfig.SetSdfFile(std::string(PROJECT_SOURCE_PATH) +
                          "/test/worlds/altimeter_with_pose.sdf");

  sim::Server server(serverConfig);
  EXPECT_FALSE(server.Running());
  EXPECT_FALSE(*server.Running(0));
  EXPECT_EQ(12u, *server.EntityCount());

  // Create requester
  transport::Node node;

  std::vector<msgs::Scene> sceneMsgs;
  std::function<void(const msgs::Scene &)> collectMsgs =
      [&sceneMsgs](const msgs::Scene &_msg)
      {
        sceneMsgs.push_back(_msg);
      };

  node.Subscribe("/world/altimeter_sensor/scene/info", collectMsgs);

  // Run server
  server.Run(true, 10, false);

  // Should only have one scene even though the simulation ran multiple times
  ASSERT_EQ(1u, sceneMsgs.size());

  // Compare this scene with one from a service request
  msgs::Scene &scene = sceneMsgs.front();

  bool result{false};
  unsigned int timeout{5000};
<<<<<<< HEAD
  gz::msgs::Scene msg;
=======
  msgs::Scene msg;
>>>>>>> 216d5a51

  EXPECT_TRUE(node.Request("/world/altimeter_sensor/scene/info",
        timeout, msg, result));
  EXPECT_TRUE(result);
  EXPECT_TRUE(google::protobuf::util::MessageDifferencer::Equals(msg, scene));

  EXPECT_EQ(1, msg.model(1).link(0).sensor_size());
  EXPECT_EQ("altimeter_sensor", msg.model(1).link(0).sensor(0).name());
  EXPECT_DOUBLE_EQ(0.1, msg.model(1).link(0).sensor(0).pose().position().x());
  EXPECT_DOUBLE_EQ(0.2, msg.model(1).link(0).sensor(0).pose().position().y());
  EXPECT_DOUBLE_EQ(0.3, msg.model(1).link(0).sensor(0).pose().position().z());
}

/////////////////////////////////////////////////
/// Test whether the scene topic is published only when new entities are added
TEST_P(SceneBroadcasterTest, GZ_UTILS_TEST_DISABLED_ON_WIN32(DeletedTopic))
{
  // Start server
<<<<<<< HEAD
  gz::sim::ServerConfig serverConfig;
=======
  gazebo::ServerConfig serverConfig;
>>>>>>> 216d5a51
  serverConfig.SetSdfFile(std::string(PROJECT_SOURCE_PATH) +
                          "/test/worlds/shapes.sdf");

  sim::Server server(serverConfig);
  EXPECT_FALSE(server.Running());
  EXPECT_FALSE(*server.Running(0));

  const std::size_t initEntityCount = 24;
  EXPECT_EQ(initEntityCount, *server.EntityCount());

  // Subscribe to deletions
  transport::Node node;

  std::vector<msgs::UInt32_V> deletionMsgs;
  std::function<void(const msgs::UInt32_V &)> collectMsgs =
      [&deletionMsgs](const msgs::UInt32_V &_msg)
      {
        deletionMsgs.push_back(_msg);
      };

  node.Subscribe("/world/default/scene/deletion", collectMsgs);

  auto cylinderModelId = server.EntityByName("cylinder");
  auto cylinderLinkId = server.EntityByName("cylinder_link");
  ASSERT_TRUE(cylinderModelId.has_value());
  ASSERT_TRUE(cylinderLinkId.has_value());

  EXPECT_EQ(0u, deletionMsgs.size());

  // Run server
  server.Run(true, 1, false);
  EXPECT_EQ(0u, deletionMsgs.size());

  // Delete the cylinder. Deleting the model and the link to avoid physics
  // warnings
  server.RequestRemoveEntity(cylinderModelId.value(), false);
  server.RequestRemoveEntity(cylinderLinkId.value(), false);
  server.Run(true, 10, false);

  EXPECT_EQ(initEntityCount - 2, server.EntityCount());

  ASSERT_EQ(1u, deletionMsgs.size());

  auto delMsg = deletionMsgs.front();

  // The id of the deleted entity should have been published
  // Note: Only model entities are currently supported for deletion
  EXPECT_NE(delMsg.data().cend(),
      std::find_if(delMsg.data().cbegin(), delMsg.data().cend(),
      [&cylinderModelId](const auto &_val)
      {
        return _val == cylinderModelId;
      }));
}

/////////////////////////////////////////////////
/// Test whether the scene is updated when a model is spawned.
TEST_P(SceneBroadcasterTest, GZ_UTILS_TEST_DISABLED_ON_WIN32(SpawnedModel))
{
  // Start server
<<<<<<< HEAD
  gz::sim::ServerConfig serverConfig;
=======
  gazebo::ServerConfig serverConfig;
>>>>>>> 216d5a51
  serverConfig.SetSdfFile(std::string(PROJECT_SOURCE_PATH) +
                          "/test/worlds/shapes.sdf");

  sim::Server server(serverConfig);
  EXPECT_FALSE(server.Running());
  EXPECT_FALSE(*server.Running(0));

  const std::size_t initEntityCount = 24;
  EXPECT_EQ(initEntityCount, *server.EntityCount());

  server.Run(true, 1, false);

  transport::Node node;

  // Spawn a model
  {
    auto modelStr = R"(
<?xml version="1.0" ?>
<sdf version='1.6'>
  <model name='spawned_model'>
    <link name='link'>
      <visual name='visual'>
        <geometry><sphere><radius>1.0</radius></sphere></geometry>
      </visual>
    </link>
  </model>
</sdf>)";

    msgs::EntityFactory req;
    msgs::Boolean res;
    bool result;
    unsigned int timeout = 5000;
    req.set_sdf(modelStr);
    EXPECT_TRUE(node.Request("/world/default/create",
          req, timeout, res, result));
    EXPECT_TRUE(result);
    EXPECT_TRUE(res.data());
  }

  // Iterate once so that the model can get spawned.
  server.Run(true, 1, false);


  // Check that the model is in the scene/infor response
  {
<<<<<<< HEAD
    gz::msgs::Empty req;
    gz::msgs::Scene rep;
=======
    msgs::Empty req;
    msgs::Scene rep;
>>>>>>> 216d5a51
    bool result;
    unsigned int timeout = 2000;
    EXPECT_TRUE(node.Request("/world/default/scene/info", req, timeout,
          rep, result));
    EXPECT_TRUE(result);

    bool found = false;
    for (int i = 0; i < rep.model_size(); ++i)
    {
      found = rep.model(i).name() == "spawned_model";
      if (found)
        break;
    }
    EXPECT_TRUE(found);
  }
  EXPECT_EQ(initEntityCount + 3, *server.EntityCount());
}

/////////////////////////////////////////////////
TEST_P(SceneBroadcasterTest, GZ_UTILS_TEST_DISABLED_ON_WIN32(State))
{
  // Start server
<<<<<<< HEAD
  gz::sim::ServerConfig serverConfig;
=======
  gazebo::ServerConfig serverConfig;
>>>>>>> 216d5a51
  serverConfig.SetSdfFile(std::string(PROJECT_SOURCE_PATH) +
      "/test/worlds/shapes.sdf");

  sim::Server server(serverConfig);
  EXPECT_FALSE(server.Running());
  EXPECT_FALSE(*server.Running(0));
  EXPECT_EQ(24u, *server.EntityCount());
  transport::Node node;

  // Run server
  server.Run(true, 1, false);

  bool received{false};
  auto checkMsg = [&](const msgs::SerializedStepMap &_msg, int _count)
  {
    // Stats
    ASSERT_TRUE(_msg.has_stats());
    EXPECT_FALSE(_msg.stats().paused());
    EXPECT_LT(1u, _msg.stats().iterations());
    EXPECT_EQ(0, _msg.stats().step_size().sec());
    EXPECT_EQ(1000000, _msg.stats().step_size().nsec());
    EXPECT_LT(0, _msg.stats().sim_time().nsec());
    EXPECT_LT(0, _msg.stats().real_time().nsec());

    // State
    ASSERT_TRUE(_msg.has_state());

    EXPECT_EQ(_count, _msg.state().entities_size());

    received = true;
  };

  std::function<void(const msgs::SerializedStepMap &, const bool)> cb =
      [&](const msgs::SerializedStepMap &_res, const bool _success)
  {
    EXPECT_TRUE(_success);
    checkMsg(_res, 24);
  };
  std::function<void(const msgs::SerializedStepMap &)> cb2 =
      [&](const msgs::SerializedStepMap &_res)
  {
    checkMsg(_res, 5);
  };

  // async state request with full state response
  std::function<void(const msgs::SerializedStepMap &)> cbAsync =
      [&](const msgs::SerializedStepMap &_res)
  {
    checkMsg(_res, 24);
  };

  // The request is blocking even though it's meant to be async, so we spin a
  // thread
  auto request = [&]()
  {
    EXPECT_TRUE(node.Request("/world/default/state", cb));
  };
  auto requestThread = std::thread(request);

  // Run server
  unsigned int sleep{0u};
  unsigned int maxSleep{30u};
  while (!received && sleep++ < maxSleep)
  {
    GZ_SLEEP_MS(100);
    server.Run(true, 1, false);
  }

  EXPECT_TRUE(received);
  requestThread.join();

  received = false;
  EXPECT_TRUE(node.Subscribe("/world/default/state", cb2));

  // Run server
  server.Run(true, 1, false);

  sleep = 0;
  // cppcheck-suppress unmatchedSuppression
  // cppcheck-suppress knownConditionTrueFalse
  while (!received && sleep++ < maxSleep)
    GZ_SLEEP_MS(100);
  EXPECT_TRUE(received);
  EXPECT_TRUE(node.Unsubscribe("/world/default/state"));

  // test async state request
  received = false;
  std::string reqSrv = "/state_async_callback_test";
  node.Advertise(reqSrv, cbAsync);

<<<<<<< HEAD
  gz::msgs::StringMsg req;
=======
  msgs::StringMsg req;
>>>>>>> 216d5a51
  req.set_data(reqSrv);
  node.Request("/world/default/state_async", req);

  sleep = 0;
  // cppcheck-suppress unmatchedSuppression
  // cppcheck-suppress knownConditionTrueFalse
  while (!received && sleep++ < maxSleep)
  {
    // Run server
    server.Run(true, 1, false);
    GZ_SLEEP_MS(100);
  }
  EXPECT_TRUE(received);
}

/////////////////////////////////////////////////
TEST_P(SceneBroadcasterTest, GZ_UTILS_TEST_DISABLED_ON_WIN32(StateStatic))
{
  // Start server
<<<<<<< HEAD
  gz::sim::ServerConfig serverConfig;
=======
  gazebo::ServerConfig serverConfig;
>>>>>>> 216d5a51
  serverConfig.SetSdfFile(std::string(PROJECT_SOURCE_PATH) +
      "/test/worlds/empty.sdf");

  sim::Server server(serverConfig);
  EXPECT_FALSE(server.Running());
  EXPECT_FALSE(*server.Running(0));
  EXPECT_EQ(8u, *server.EntityCount());
  transport::Node node;

  // Run server
  server.Run(true, 1, false);

  bool received{false};
  msgs::SerializedStepMap stepMsg;
  auto checkMsg = [&](const msgs::SerializedStepMap &_msg)
  {
    // Stats
    ASSERT_TRUE(_msg.has_stats());
    EXPECT_FALSE(_msg.stats().paused());
    EXPECT_LT(1u, _msg.stats().iterations());
    EXPECT_EQ(0, _msg.stats().step_size().sec());
    EXPECT_EQ(1000000, _msg.stats().step_size().nsec());
    EXPECT_LT(0, _msg.stats().sim_time().nsec());
    EXPECT_LT(0, _msg.stats().real_time().nsec());

    // State
    ASSERT_TRUE(_msg.has_state());

    stepMsg = _msg;
    received = true;
  };

  auto checkNewMsg = [&](const msgs::SerializedStepMap &_msg)
  {
    // Stats
    ASSERT_TRUE(_msg.has_stats());
    EXPECT_FALSE(_msg.stats().paused());
    EXPECT_LT(stepMsg.stats().iterations(), _msg.stats().iterations());
    EXPECT_EQ(0, _msg.stats().step_size().sec());
    EXPECT_EQ(1000000, _msg.stats().step_size().nsec());
    EXPECT_LT(stepMsg.stats().sim_time().nsec(),
        _msg.stats().sim_time().nsec());
    EXPECT_LT(stepMsg.stats().real_time().nsec(),
        _msg.stats().real_time().nsec());

    // State
    ASSERT_TRUE(_msg.has_state());

    received = true;
  };


  std::function<void(const msgs::SerializedStepMap &, const bool)> cb =
      [&](const msgs::SerializedStepMap &_res, const bool _success)
  {
    EXPECT_TRUE(_success);
    checkMsg(_res);
  };
  std::function<void(const msgs::SerializedStepMap &)> cb2 =
      [&](const msgs::SerializedStepMap &_res)
  {
    checkNewMsg(_res);
  };

  // The request is blocking even though it's meant to be async, so we spin a
  // thread
  auto request = [&]()
  {
    EXPECT_TRUE(node.Request("/world/empty/state", cb));
  };
  auto requestThread = std::thread(request);

  // Run server
  unsigned int sleep{0u};
  unsigned int maxSleep{30u};
  while (!received && sleep++ < maxSleep)
  {
    GZ_SLEEP_MS(100);
    server.Run(true, 1, false);
  }

  EXPECT_TRUE(received);
  requestThread.join();

  received = false;
  EXPECT_TRUE(node.Subscribe("/world/empty/state", cb2));

  // Run server
  server.Run(true, 1, false);

  sleep = 0;
  // cppcheck-suppress unmatchedSuppression
  // cppcheck-suppress knownConditionTrueFalse
  while (!received && sleep++ < maxSleep)
    GZ_SLEEP_MS(100);
  EXPECT_TRUE(received);
}

/////////////////////////////////////////////////
/// Test whether the scene topic is published when entities and components are
/// removed/added
/// \TODO(mjcarroll) I have a potential fix for this, but it may require some
/// behavior changes I'm not ready to commit to.
/// I'm disabling it to make CI green.
/// See: https://github.com/gazebosim/gz-sim/issues/1598
TEST_P(SceneBroadcasterTest, DISABLED_AddRemoveEntitiesComponents)
{
  // Start server
  gz::sim::ServerConfig serverConfig;
  serverConfig.SetSdfFile(std::string(PROJECT_SOURCE_PATH) +
                          "/test/worlds/shapes_scene_broadcaster_only.sdf");

  sim::Server server(serverConfig);
  EXPECT_FALSE(server.Running());
  EXPECT_FALSE(*server.Running(0));

  // Create a system that removes a component
  gz::sim::test::Relay testSystem;

  testSystem.OnUpdate([](const sim::UpdateInfo &_info,
    sim::EntityComponentManager &_ecm)
    {
      static bool periodicChangeMade = false;

      // remove a component from an entity
      if (_info.iterations == 2)
      {
        std::vector<sim::Entity> entitiesToRemoveFrom;
        _ecm.Each<gz::sim::components::Model,
                  gz::sim::components::Name,
                  gz::sim::components::Pose>(
          [&](const gz::sim::Entity &_entity,
              const gz::sim::components::Model *,
              const gz::sim::components::Name *_name,
              const gz::sim::components::Pose *)->bool
          {
            if (_name->Data() == "box")
            {
              entitiesToRemoveFrom.push_back(_entity);
            }
            return true;
          });
        for (const auto &entity : entitiesToRemoveFrom)
        {
          _ecm.RemoveComponent<gz::sim::components::Pose>(entity);
        }
      }
      // add a component to an entity
      else if (_info.iterations == 3)
      {
        auto boxEntity = _ecm.EntityByComponents(
            sim::components::Name("box"), sim::components::Model());
        ASSERT_NE(sim::kNullEntity, boxEntity);
        EXPECT_FALSE(_ecm.EntityHasComponentType(boxEntity,
              gz::sim::components::Pose::typeId));
        _ecm.CreateComponent<gz::sim::components::Pose>(boxEntity,
            gz::sim::components::Pose({1, 2, 3, 4, 5, 6}));
        EXPECT_TRUE(_ecm.EntityHasComponentType(boxEntity,
              gz::sim::components::Pose::typeId));
      }
      // remove an entity
      else if (_info.iterations == 4)
      {
        auto boxEntity = _ecm.EntityByComponents(
            sim::components::Name("box"), sim::components::Model());
        ASSERT_NE(sim::kNullEntity, boxEntity);
        _ecm.RequestRemoveEntity(boxEntity);
      }
      // create an entity
      else if (_info.iterations == 5)
      {
        EXPECT_EQ(sim::kNullEntity, _ecm.EntityByComponents(
              sim::components::Name("newEntity"),
              sim::components::Model()));
        auto newEntity = _ecm.CreateEntity();
        _ecm.CreateComponent(newEntity, sim::components::Name("newEntity"));
        _ecm.CreateComponent(newEntity, sim::components::Model());
        EXPECT_NE(sim::kNullEntity, _ecm.EntityByComponents(
              sim::components::Name("newEntity"),
              sim::components::Model()));
      }
      // modify an existing component via OneTimeChange
      else if (_info.iterations == 6)
      {
        auto entity = _ecm.EntityByComponents(
            sim::components::Name("newEntity"),
            sim::components::Model());
        ASSERT_NE(sim::kNullEntity, entity);
        EXPECT_TRUE(_ecm.SetComponentData<sim::components::Name>(entity,
            "newEntity1"));
        _ecm.SetChanged(entity, sim::components::Name::typeId,
            sim::ComponentState::OneTimeChange);
      }
      // modify an existing component via PeriodicChange
      else if (_info.iterations > 6 && !periodicChangeMade)
      {
        auto entity = _ecm.EntityByComponents(
            sim::components::Name("newEntity1"),
            sim::components::Model());
        ASSERT_NE(sim::kNullEntity, entity);
        EXPECT_TRUE(_ecm.SetComponentData<sim::components::Name>(entity,
            "newEntity2"));
        _ecm.SetChanged(entity, sim::components::Name::typeId,
            sim::ComponentState::PeriodicChange);
        periodicChangeMade = true;
      }
    });
  server.AddSystem(testSystem.systemPtr);

  int receivedStates = 0;
  bool received = false;
  bool hasState = false;
  gz::sim::EntityComponentManager localEcm;
  std::function<void(const msgs::SerializedStepMap &)> cb =
      [&](const msgs::SerializedStepMap &_res)
  {

    hasState = _res.has_state();
    // Check the received state.
    if (hasState)
    {
      receivedStates++;

      localEcm.SetState(_res.state());
      bool hasBox = false;
      bool hasNewEntity = false;
      bool hasModifiedComponent = false;
      bool newEntityIteration = _res.stats().iterations() == 5;
      bool oneTimeChangeIteration = _res.stats().iterations() == 6;
      bool periodicChangeIteration = _res.stats().iterations() > 7;
      localEcm.Each<gz::sim::components::Model,
                  gz::sim::components::Name>(
          [&](const gz::sim::Entity &_entity,
              const gz::sim::components::Model *,
              const gz::sim::components::Name *_name)->bool
          {
            if (_name->Data() == "box")
            {
              hasBox = true;
              if (_res.stats().iterations() != 2)
              {
                // The pose component should exist
                EXPECT_TRUE(localEcm.EntityHasComponentType(
                      _entity, gz::sim::components::Pose::typeId));
              }
              else
              {
                // The pose component should be gone
                EXPECT_FALSE(localEcm.EntityHasComponentType(
                      _entity, gz::sim::components::Pose::typeId));
              }
            }

            if (newEntityIteration && _name->Data() == "newEntity")
              hasNewEntity = true;

            if (oneTimeChangeIteration && _name->Data() == "newEntity1")
              hasModifiedComponent = true;
            else if (periodicChangeIteration && _name->Data() == "newEntity2")
              hasModifiedComponent = true;

            return true;
          });

      // make sure that the box entity is marked as removed
      if (_res.stats().iterations() >= 4)
      {
        bool markedAsRemoved = false;
        localEcm.EachRemoved<gz::sim::components::Model,
                    gz::sim::components::Name>(
            [&](const gz::sim::Entity &,
                const gz::sim::components::Model *,
                const gz::sim::components::Name *_name)->bool
            {
              if (_name->Data() == "box")
                markedAsRemoved = true;
              return true;
            });
        EXPECT_TRUE(markedAsRemoved);
      }

      EXPECT_TRUE(hasBox);
      EXPECT_EQ(newEntityIteration, hasNewEntity);
      EXPECT_EQ(periodicChangeIteration || oneTimeChangeIteration,
          hasModifiedComponent);
    }
    received = true;
  };

  transport::Node node;
  EXPECT_TRUE(node.Subscribe("/world/default/state", cb));

  // Helper method that runs the server one iteration and then checks that
  // received data was processed correctly.
  // The _shouldHaveState parameter defines whether the published
  // msgs::SerializedStepMap should contain state info or not
  std::function<void(bool)> runServerOnce =
      [&](bool _shouldHaveState)
      {
        unsigned int sleep = 0u;
        unsigned int maxSleep = 30u;
        received = false;
        hasState = false;

        server.RunOnce(true);
        // cppcheck-suppress unmatchedSuppression
        // cppcheck-suppress knownConditionTrueFalse
        while (!received && sleep++ < maxSleep)
          GZ_SLEEP_MS(100);
        EXPECT_TRUE(received);
        EXPECT_EQ(_shouldHaveState, hasState);
      };

  // Run server once. The first time should send the state message
  runServerOnce(true);

  // Run server again. The second time shouldn't have state info. The
  // message can still arrive due the passage of time (see `itsPubTime` in
  // SceneBroadcaster::PostUpdate.
  runServerOnce(false);

  // Run server again. The third time should send the state message because
  // the test system removed a component.
  runServerOnce(true);

  // Run server again. The fourth time should send the state message because
  // the test system added a component.
  runServerOnce(true);

  // Run server again. The fifth time should send the state message because
  // the test system requested to remove an entity.
  runServerOnce(true);

  // Run server again. The sixth time should send the state message because
  // the test system created an entity.
  runServerOnce(true);

  // Run server again. The seventh time should send the state message because
  // the test system modified a component and marked it as a OneTimeChange.
  runServerOnce(true);

  // Run server for a few iterations to make sure that the periodic change
  // made by the test system is received.
  received = false;
  hasState = false;
  server.Run(true, 10, false);
  // (wait for a bit after running the server in case gz-transport is still
  // processing messages)
  unsigned int sleep = 0u;
  unsigned int maxSleep = 50u;
  // cppcheck-suppress unmatchedSuppression
  // cppcheck-suppress knownConditionTrueFalse
  while (!received && sleep++ < maxSleep)
    GZ_SLEEP_MS(100);
  EXPECT_TRUE(received);
  EXPECT_TRUE(hasState);

  // Sanity check: make sure that at least 7 states were received and processed
  EXPECT_GE(receivedStates, 7);
}

/////////////////////////////////////////////////
// Tests https://github.com/gazebosim/gz-sim/issues/1414
TEST_P(SceneBroadcasterTest,
    GZ_UTILS_TEST_DISABLED_ON_WIN32(DecimalStateHertz))
{
  // Start server
  std::string sdfStr = R"(
<?xml version="1.0" ?>
<sdf version="1.6">
  <world name="world with spaces">
    <physics name="1ms" type="ignored">
      <max_step_size>0.001</max_step_size>
      <real_time_factor>1.0</real_time_factor>
    </physics>
    <plugin
      filename="gz-sim-physics-system"
      name="gz::sim::systems::Physics">
    </plugin>
    <plugin
      filename="gz-sim-scene-broadcaster-system"
      name="gz::sim::systems::SceneBroadcaster">
      <state_hertz>0.4</state_hertz>
    </plugin>
    <scene>
      <ambient>1.0 1.0 1.0</ambient>
      <background>0.8 0.8 0.8</background>
    </scene>
  </world>
</sdf>)";
  sim::ServerConfig serverConfig;
  serverConfig.SetSdfString(sdfStr);

  sim::Server server(serverConfig);
  EXPECT_FALSE(server.Running());
  EXPECT_FALSE(*server.Running(0));

  // Run server
  server.Run(true, 1, false);
}

/////////////////////////////////////////////////
TEST_P(SceneBroadcasterTest,
    GZ_UTILS_TEST_DISABLED_ON_WIN32(SceneInfoHasSceneSdf))
{
  // Start server
  sim::ServerConfig serverConfig;
  serverConfig.SetSdfFile(std::string(PROJECT_SOURCE_PATH) +
      common::joinPaths("/", "test", "worlds", "conveyor.sdf"));

  sim::Server server(serverConfig);
  EXPECT_FALSE(server.Running());
  EXPECT_FALSE(*server.Running(0));

  // Run server
  server.Run(true, 1, false);

  // Create requester
  transport::Node node;

  bool result{false};
  unsigned int timeout{5000};
  msgs::Scene res;

  EXPECT_TRUE(node.Request("/world/default/scene/info", timeout, res, result));
  EXPECT_TRUE(result);

  ASSERT_TRUE(res.has_ambient());
  EXPECT_EQ(math::Color(1.0f, 1.0f, 1.0f, 1.0f),
            msgs::Convert(res.ambient()));

  ASSERT_TRUE(res.has_background());
  EXPECT_EQ(math::Color(0.8f, 0.8f, 0.8f, 1.0f),
            msgs::Convert(res.background()));

  EXPECT_TRUE(res.shadows());
  EXPECT_FALSE(res.grid());
  EXPECT_FALSE(res.has_fog());
  EXPECT_FALSE(res.has_sky());
}

TEST_P(SceneBroadcasterTest,
    GZ_UTILS_TEST_DISABLED_ON_WIN32(SceneInfoHasParticleEmitter))
{
  // Start server
  gz::sim::ServerConfig serverConfig;
  serverConfig.SetSdfFile(std::string(PROJECT_SOURCE_PATH) +
      common::joinPaths("/", "test", "worlds", "particle_emitter.sdf"));

  sim::Server server(serverConfig);
  EXPECT_FALSE(server.Running());
  EXPECT_FALSE(*server.Running(0));

  // Run server
  server.Run(true, 1, false);

  // Create requester
  transport::Node node;

  bool result{false};
  unsigned int timeout{5000};
  gz::msgs::Scene res;

  EXPECT_TRUE(node.Request("/world/particle_emitters/scene/info",
        timeout, res, result));
  ASSERT_TRUE(result);

  ASSERT_EQ(3, res.model_size());
  int count = 0;
  for (int i = 0; i < res.model_size(); ++i)
  {
    if (res.model(i).name() == "smoke_generator_demo_model")
    {
      count++;
      // There should be one link
      ASSERT_EQ(1, res.model(i).link_size());
      // The link should have one particle emitter
      ASSERT_EQ(1, res.model(i).link(0).particle_emitter_size());

      // Check a few parameter values to make sure we have the correct
      // particle emittter
      const msgs::ParticleEmitter &emitter =
        res.model(i).link(0).particle_emitter(0);
      EXPECT_EQ("smoke_emitter", emitter.name());
      EXPECT_EQ(math::Pose3d(0, 1, 0, 0, 0, 0), msgs::Convert(emitter.pose()));
      EXPECT_EQ(math::Vector3d(2, 2, 2), msgs::Convert(emitter.size()));
      EXPECT_DOUBLE_EQ(5.0, emitter.rate().data());
      EXPECT_DOUBLE_EQ(1.0, emitter.duration().data());
      EXPECT_EQ(math::Vector3d(3, 3, 3),
          msgs::Convert(emitter.particle_size()));
      EXPECT_DOUBLE_EQ(2.0, emitter.lifetime().data());
    }
  }

  // Should have found 1 particle emitter.
  EXPECT_EQ(1, count);
}

// Run multiple times
INSTANTIATE_TEST_SUITE_P(ServerRepeat, SceneBroadcasterTest,
    ::testing::Range(1, 2));<|MERGE_RESOLUTION|>--- conflicted
+++ resolved
@@ -57,11 +57,7 @@
 TEST_P(SceneBroadcasterTest, GZ_UTILS_TEST_DISABLED_ON_WIN32(PoseInfo))
 {
   // Start server
-<<<<<<< HEAD
-  gz::sim::ServerConfig serverConfig;
-=======
-  gazebo::ServerConfig serverConfig;
->>>>>>> 216d5a51
+  sim::ServerConfig serverConfig;
   serverConfig.SetSdfFile(std::string(PROJECT_SOURCE_PATH) +
       "/test/worlds/shapes.sdf");
 
@@ -111,11 +107,7 @@
 TEST_P(SceneBroadcasterTest, GZ_UTILS_TEST_DISABLED_ON_WIN32(SceneInfo))
 {
   // Start server
-<<<<<<< HEAD
-  gz::sim::ServerConfig serverConfig;
-=======
-  gazebo::ServerConfig serverConfig;
->>>>>>> 216d5a51
+  sim::ServerConfig serverConfig;
   serverConfig.SetSdfFile(std::string(PROJECT_SOURCE_PATH) +
       "/test/worlds/shapes.sdf");
 
@@ -132,11 +124,7 @@
 
   bool result{false};
   unsigned int timeout{5000};
-<<<<<<< HEAD
-  gz::msgs::Scene res;
-=======
   msgs::Scene res;
->>>>>>> 216d5a51
 
   EXPECT_TRUE(node.Request("/world/default/scene/info", timeout, res, result));
   EXPECT_TRUE(result);
@@ -154,11 +142,7 @@
   }
 
   // Repeat the request to make sure the same information is returned
-<<<<<<< HEAD
-  gz::msgs::Scene res2;
-=======
   msgs::Scene res2;
->>>>>>> 216d5a51
   EXPECT_TRUE(node.Request("/world/default/scene/info", timeout, res2, result));
   EXPECT_TRUE(result);
 
@@ -169,11 +153,7 @@
 TEST_P(SceneBroadcasterTest, GZ_UTILS_TEST_DISABLED_ON_WIN32(SceneGraph))
 {
   // Start server
-<<<<<<< HEAD
-  gz::sim::ServerConfig serverConfig;
-=======
-  gazebo::ServerConfig serverConfig;
->>>>>>> 216d5a51
+  sim::ServerConfig serverConfig;
   serverConfig.SetSdfFile(std::string(PROJECT_SOURCE_PATH) +
       "/test/worlds/shapes.sdf");
 
@@ -190,11 +170,7 @@
 
   bool result{false};
   unsigned int timeout{5000};
-<<<<<<< HEAD
-  gz::msgs::StringMsg res;
-=======
   msgs::StringMsg res;
->>>>>>> 216d5a51
 
   EXPECT_TRUE(node.Request("/world/default/scene/graph", timeout, res, result));
   EXPECT_TRUE(result);
@@ -217,11 +193,7 @@
 TEST_P(SceneBroadcasterTest, GZ_UTILS_TEST_DISABLED_ON_WIN32(SceneTopic))
 {
   // Start server
-<<<<<<< HEAD
-  gz::sim::ServerConfig serverConfig;
-=======
-  gazebo::ServerConfig serverConfig;
->>>>>>> 216d5a51
+  sim::ServerConfig serverConfig;
   serverConfig.SetSdfFile(std::string(PROJECT_SOURCE_PATH) +
                           "/test/worlds/shapes.sdf");
 
@@ -253,11 +225,7 @@
 
   bool result{false};
   unsigned int timeout{5000};
-<<<<<<< HEAD
-  gz::msgs::Scene msg;
-=======
   msgs::Scene msg;
->>>>>>> 216d5a51
 
   EXPECT_TRUE(node.Request("/world/default/scene/info", timeout, msg, result));
   EXPECT_TRUE(result);
@@ -270,11 +238,7 @@
        GZ_UTILS_TEST_DISABLED_ON_WIN32(SceneTopicSensors))
 {
   // Start server
-<<<<<<< HEAD
-  gz::sim::ServerConfig serverConfig;
-=======
-  gazebo::ServerConfig serverConfig;
->>>>>>> 216d5a51
+  sim::ServerConfig serverConfig;
   serverConfig.SetSdfFile(std::string(PROJECT_SOURCE_PATH) +
                           "/test/worlds/altimeter_with_pose.sdf");
 
@@ -306,11 +270,7 @@
 
   bool result{false};
   unsigned int timeout{5000};
-<<<<<<< HEAD
-  gz::msgs::Scene msg;
-=======
   msgs::Scene msg;
->>>>>>> 216d5a51
 
   EXPECT_TRUE(node.Request("/world/altimeter_sensor/scene/info",
         timeout, msg, result));
@@ -329,11 +289,7 @@
 TEST_P(SceneBroadcasterTest, GZ_UTILS_TEST_DISABLED_ON_WIN32(DeletedTopic))
 {
   // Start server
-<<<<<<< HEAD
-  gz::sim::ServerConfig serverConfig;
-=======
-  gazebo::ServerConfig serverConfig;
->>>>>>> 216d5a51
+  sim::ServerConfig serverConfig;
   serverConfig.SetSdfFile(std::string(PROJECT_SOURCE_PATH) +
                           "/test/worlds/shapes.sdf");
 
@@ -394,11 +350,7 @@
 TEST_P(SceneBroadcasterTest, GZ_UTILS_TEST_DISABLED_ON_WIN32(SpawnedModel))
 {
   // Start server
-<<<<<<< HEAD
-  gz::sim::ServerConfig serverConfig;
-=======
-  gazebo::ServerConfig serverConfig;
->>>>>>> 216d5a51
+  sim::ServerConfig serverConfig;
   serverConfig.SetSdfFile(std::string(PROJECT_SOURCE_PATH) +
                           "/test/worlds/shapes.sdf");
 
@@ -444,13 +396,8 @@
 
   // Check that the model is in the scene/infor response
   {
-<<<<<<< HEAD
-    gz::msgs::Empty req;
-    gz::msgs::Scene rep;
-=======
     msgs::Empty req;
     msgs::Scene rep;
->>>>>>> 216d5a51
     bool result;
     unsigned int timeout = 2000;
     EXPECT_TRUE(node.Request("/world/default/scene/info", req, timeout,
@@ -473,11 +420,7 @@
 TEST_P(SceneBroadcasterTest, GZ_UTILS_TEST_DISABLED_ON_WIN32(State))
 {
   // Start server
-<<<<<<< HEAD
-  gz::sim::ServerConfig serverConfig;
-=======
-  gazebo::ServerConfig serverConfig;
->>>>>>> 216d5a51
+  sim::ServerConfig serverConfig;
   serverConfig.SetSdfFile(std::string(PROJECT_SOURCE_PATH) +
       "/test/worlds/shapes.sdf");
 
@@ -568,11 +511,7 @@
   std::string reqSrv = "/state_async_callback_test";
   node.Advertise(reqSrv, cbAsync);
 
-<<<<<<< HEAD
-  gz::msgs::StringMsg req;
-=======
   msgs::StringMsg req;
->>>>>>> 216d5a51
   req.set_data(reqSrv);
   node.Request("/world/default/state_async", req);
 
@@ -592,11 +531,7 @@
 TEST_P(SceneBroadcasterTest, GZ_UTILS_TEST_DISABLED_ON_WIN32(StateStatic))
 {
   // Start server
-<<<<<<< HEAD
-  gz::sim::ServerConfig serverConfig;
-=======
-  gazebo::ServerConfig serverConfig;
->>>>>>> 216d5a51
+  sim::ServerConfig serverConfig;
   serverConfig.SetSdfFile(std::string(PROJECT_SOURCE_PATH) +
       "/test/worlds/empty.sdf");
 
