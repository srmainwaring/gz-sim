set(TEST_TYPE "INTEGRATION")

set(tests
  ackermann_steering_system.cc
  actor.cc
  acoustic_comms.cc
  air_pressure_system.cc
  air_speed_system.cc
  altimeter_system.cc
  added_mass.cc
  apply_joint_force_system.cc
  apply_link_wrench_system.cc
  battery_plugin.cc
  breadcrumbs.cc
  buoyancy.cc
  buoyancy_engine.cc
  collada_world_exporter.cc
  components.cc
  contact_system.cc
  detachable_joint.cc
  diff_drive_system.cc
  each_new_removed.cc
  entity_erase.cc
  entity_system.cc
  environment_preload_system.cc
  environmental_sensor_system.cc
  events.cc
  examples_build.cc
  follow_actor_system.cc
  force_torque_system.cc
  fuel_cached_server.cc
  halt_motion.cc
  hydrodynamics.cc
  hydrodynamics_flags.cc
  imu_system.cc
  include_sim_hh.cc
  joint.cc
  joint_controller_system.cc
  joint_position_controller_system.cc
  joint_state_publisher_system.cc
  joint_trajectory_controller_system.cc
  kinetic_energy_monitor_system.cc
  lift_drag_system.cc
  level_manager.cc
  level_manager_runtime_performers.cc
  light.cc
  lighter_than_air_dynamics.cc
  link.cc
  logical_camera_system.cc
  logical_audio_sensor_plugin.cc
  magnetometer_system.cc
  material.cc
<<<<<<< HEAD
  mesh_inertia_calculation.cc
=======
>>>>>>> a8f99a98
  model.cc
  model_photo_shoot_default_joints.cc
  model_photo_shoot_random_joints.cc
  multicopter.cc
  multiple_servers.cc
  navsat_system.cc
  nested_model_physics.cc
  network_handshake.cc
  odometry_publisher.cc
  particle_emitter.cc
  perfect_comms.cc
  performer_detector.cc
  physics_system.cc
  play_pause.cc
  pose_publisher_system.cc
  projector.cc
  rf_comms.cc
  recreate_entities.cc
  reset.cc
  reset_detachable_joint.cc
  save_world.cc
  scene_broadcaster_system.cc
  sdf_frame_semantics.cc
  sdf_include.cc
  sensor.cc
  spherical_coordinates.cc
  thruster.cc
  touch_plugin.cc
  tracked_vehicle_system.cc
  triggered_publisher.cc
  user_commands.cc
  velocity_control_system.cc
  log_system.cc
  wheel_slip.cc
  wind_effects.cc
  world.cc
  world_control_state.cc
)

# elevator system causes compile erros on windows
if (NOT WIN32)
  list(APPEND tests elevator_system.cc)
endif()

# Tests that require a valid display
set(tests_needing_display
  actor_trajectory.cc
  camera_lens_flare.cc
  camera_sensor_background.cc
  camera_sensor_background_from_scene.cc
  camera_video_record_system.cc
  depth_camera.cc
  distortion_camera.cc
  dvl_system.cc
  dvl_system_bottom_tracking.cc
  dvl_system_water_mass_tracking.cc
  gpu_lidar.cc
  markers.cc
  mesh_uri.cc
  optical_tactile_plugin.cc
  reset_sensors.cc
  rgbd_camera.cc
  sensors_system.cc
  sensors_system_battery.cc
  sensors_system_update_rate.cc
  shader_param_system.cc
  thermal_sensor_system.cc
  thermal_system.cc
  triggered_camera.cc
  wide_angle_camera.cc
)

# Disable tests that need CLI if gz-tools is not found
if (MSVC OR NOT GZ_TOOLS_PROGRAM)
  list(REMOVE_ITEM tests log_system.cc)
endif()

# Add systems that need a valid display here.
# \todo(anyone) Find a way to run these tests with a virtual display such Xvfb
# or Xdummy instead of skipping them
if(VALID_DISPLAY AND VALID_DRI_DISPLAY)
  list(APPEND tests ${tests_needing_display})
else()
  message(STATUS
    "Skipping these INTEGRATION tests because a valid display was not found:")
  foreach(test ${tests_needing_display})
    message(STATUS " ${test}")
  endforeach(test)
endif()

# Add tests that need pybind11
if (${pybind11_FOUND})
  list(APPEND tests python_system_loader.cc)
endif()

if (MSVC)
  # Warning #4251 is the "dll-interface" warning that tells you when types used
  # by a class are not being exported. These generated source files have private
  # members that don't get exported, so they trigger this warning. However, the
  # warning is not important since those members do not need to be interfaced
  # with.
  set_source_files_properties(${tests} COMPILE_FLAGS "/wd4251 /wd4146")
endif()

link_directories(${PROJECT_BINARY_DIR}/test)
include_directories(${PROJECT_SOURCE_DIR}/test)

gz_build_tests(TYPE INTEGRATION
  SOURCES
    ${tests}
  LIB_DEPS
    ${EXTRA_TEST_LIB_DEPS}
    ${PROJECT_LIBRARY_TARGET_NAME}-rendering
  ENVIRONMENT
    GZ_SIM_INSTALL_PREFIX=${CMAKE_INSTALL_PREFIX}
)


# For INTEGRATION_physics_system, we need to check what version of DART is
# available so that we can disable tests that are unsupported by the particular
# version of physics engine
cmake_policy(PUSH)
if (POLICY CMP0074)
  cmake_policy(SET CMP0074 NEW)
endif()
gz_find_package(DART CONFIG)
cmake_policy(POP)
if (DART_FOUND AND TARGET INTEGRATION_physics_system)
  # Only adding include directories, no need to link against DART to check version
  target_include_directories(INTEGRATION_physics_system SYSTEM PRIVATE ${DART_INCLUDE_DIRS})
  target_compile_definitions(INTEGRATION_physics_system PRIVATE HAVE_DART)

  target_link_libraries(INTEGRATION_physics_system
    gz-math${GZ_MATH_VER}::eigen3
  )
endif()

if (TARGET INTEGRATION_tracked_vehicle_system)
  target_link_libraries(INTEGRATION_tracked_vehicle_system
    gz-physics${GZ_PHYSICS_VER}::core
    gz-plugin${GZ_PLUGIN_VER}::loader
  )
endif()

if (TARGET INTEGRATION_model_photo_shoot_default_joints)
  target_link_libraries(INTEGRATION_model_photo_shoot_default_joints
    gz-rendering${GZ_RENDERING_VER}::gz-rendering${GZ_RENDERING_VER}
  )
endif()

if (TARGET INTEGRATION_model_photo_shoot_random_joints)
  target_link_libraries(INTEGRATION_model_photo_shoot_random_joints
    gz-rendering${GZ_RENDERING_VER}::gz-rendering${GZ_RENDERING_VER}
  )
endif()

if (TARGET INTEGRATION_log_system)
  target_link_libraries(INTEGRATION_log_system
    gz-transport${GZ_TRANSPORT_VER}::log
  )
endif()

if (TARGET INTEGRATION_collada_world_exporter)
  target_link_libraries(INTEGRATION_collada_world_exporter
    gz-common${GZ_COMMON_VER}::graphics
  )
endif()

if(TARGET INTEGRATION_reset_sensors)
  target_link_libraries(INTEGRATION_reset_sensors
    gz-common${GZ_COMMON_VER}::graphics
  )
endif()

# The default timeout (240s) doesn't seem to be enough for this test.
if(TARGET INTEGRATION_tracked_vehicle_system )
  set_tests_properties(INTEGRATION_tracked_vehicle_system PROPERTIES TIMEOUT 300)
endif()

if(TARGET INTEGRATION_examples_build)
  set_tests_properties(INTEGRATION_examples_build PROPERTIES TIMEOUT 320)
endif()

if(VALID_DISPLAY AND VALID_DRI_DISPLAY AND TARGET INTEGRATION_sensors_system)
  target_link_libraries(INTEGRATION_sensors_system
    gz-rendering${GZ_RENDERING_VER}::gz-rendering${GZ_RENDERING_VER}
  )
  target_link_libraries(INTEGRATION_actor_trajectory
    gz-rendering${GZ_RENDERING_VER}::gz-rendering${GZ_RENDERING_VER}
  )
endif()

if (TARGET INTEGRATION_python_system_loader)
  set_tests_properties(INTEGRATION_python_system_loader PROPERTIES
    ENVIRONMENT "PYTHONPATH=${CMAKE_INSTALL_PREFIX}/${CMAKE_INSTALL_LIBDIR}/python/")
endif()<|MERGE_RESOLUTION|>--- conflicted
+++ resolved
@@ -50,10 +50,7 @@
   logical_audio_sensor_plugin.cc
   magnetometer_system.cc
   material.cc
-<<<<<<< HEAD
   mesh_inertia_calculation.cc
-=======
->>>>>>> a8f99a98
   model.cc
   model_photo_shoot_default_joints.cc
   model_photo_shoot_random_joints.cc
