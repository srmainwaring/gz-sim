--- conflicted
+++ resolved
@@ -143,13 +143,8 @@
       [&modelName, &baseName, &lowerLinkName, &upperLinkName, &sensorName,
       &poses, &basePoses, &lowerLinkPoses, &upperLinkPoses, &sensorPoses,
       &timestamps](
-<<<<<<< HEAD
-      const sim::UpdateInfo &_info,
-      const sim::EntityComponentManager &_ecm)
-=======
       const UpdateInfo &_info,
       const EntityComponentManager &_ecm)
->>>>>>> 216d5a51
     {
       // get our double pendulum model
       auto id = _ecm.EntityByComponents(
@@ -196,11 +191,7 @@
 
       // timestamps
       auto simTimeSecNsec =
-<<<<<<< HEAD
-          gz::math::durationToSecNsec(_info.simTime);
-=======
           math::durationToSecNsec(_info.simTime);
->>>>>>> 216d5a51
        timestamps.push_back(
            math::secNsecToTimePoint(
              simTimeSecNsec.first,
@@ -249,11 +240,7 @@
 
   // sort the pose msgs according to timestamp
   std::sort(poseMsgs.begin(), poseMsgs.end(), [](
-<<<<<<< HEAD
-      const gz::msgs::Pose &_l, const gz::msgs::Pose &_r)
-=======
       const msgs::Pose &_l, const msgs::Pose &_r)
->>>>>>> 216d5a51
   {
     std::chrono::steady_clock::time_point lt =
       math::secNsecToTimePoint(
@@ -453,13 +440,8 @@
       [&modelName, &baseName, &lowerLinkName, &upperLinkName, &sensorName,
       &poses, &basePoses, &lowerLinkPoses, &upperLinkPoses, &sensorPoses,
       &timestamps, &staticPoseTimestamps](
-<<<<<<< HEAD
-      const sim::UpdateInfo &_info,
-      const sim::EntityComponentManager &_ecm)
-=======
       const UpdateInfo &_info,
       const EntityComponentManager &_ecm)
->>>>>>> 216d5a51
     {
       // get our double pendulum model
       auto id = _ecm.EntityByComponents(
@@ -506,11 +488,7 @@
 
       // timestamps
       auto simTimeSecNsec =
-<<<<<<< HEAD
-          gz::math::durationToSecNsec(_info.simTime);
-=======
           math::durationToSecNsec(_info.simTime);
->>>>>>> 216d5a51
       timestamps.push_back(
           math::secNsecToTimePoint(
             simTimeSecNsec.first, simTimeSecNsec.second));
