image: ubuntu:bionic

pipelines:
  default:
    - step:
        script:
          - apt-get update
          - apt -y install wget lsb-release gnupg
          - sh -c 'echo "deb http://packages.osrfoundation.org/gazebo/ubuntu-stable `lsb_release -cs` main" > /etc/apt/sources.list.d/gazebo-stable.list'
          - sh -c 'echo "deb http://packages.osrfoundation.org/gazebo/ubuntu-prerelease `lsb_release -cs` main" > /etc/apt/sources.list.d/gazebo-prerelease.list'
          - sh -c 'echo "deb http://packages.osrfoundation.org/gazebo/ubuntu-nightly `lsb_release -cs` main" > /etc/apt/sources.list.d/gazebo-nightly.list'
          - wget http://packages.osrfoundation.org/gazebo.key -O - | apt-key add -
          - apt-get update
          - apt-get -y install
            cmake build-essential curl git mercurial cppcheck valgrind g++-8
            libgflags-dev doxygen ruby-ronn libtinyxml2-dev libtinyxml-dev
            software-properties-common libeigen3-dev
          - update-alternatives --install /usr/bin/gcc gcc /usr/bin/gcc-8 800 --slave /usr/bin/g++ g++ /usr/bin/g++-8 --slave /usr/bin/gcov gcov /usr/bin/gcov-8
          - gcc -v
          - g++ -v
          - gcov -v
          # lcov
          - git clone https://github.com/linux-test-project/lcov.git
          - cd lcov
          - make install
          - cd ..
          # Dependency: Ignition packages
          - apt-get -y install
            libignition-cmake2-dev
            libignition-common3-dev
            libignition-gui-dev
            libignition-math6-eigen3-dev
            libignition-msgs3-dev
            libignition-plugin-dev
            libignition-physics-dev
            libignition-rendering-dev
            libignition-sensors-dev
            libignition-tools-dev
            libignition-transport6-dev
<<<<<<< HEAD
            # libignition-fuel-tools3-dev
            # libignition-gui-dev
            # libignition-msgs3-dev
            # libsdformat8-dev
=======
            libsdformat8-dev
>>>>>>> 4a9e5339
          # SDFormat (uncomment if a specific branch is needed)
          # - apt install -y
          #   libxml2-utils
          # - hg clone http://bitbucket.org/osrf/sdformat -b gz11
          # - cd sdformat
          # - mkdir build
          # - cd build
          # - cmake .. -DBUILD_TESTING=false
          # - make -j4 install
          # - cd ../..
          # Ignition msgs (uncomment if a specific branch is needed)
<<<<<<< HEAD
          - apt install -y
            libprotobuf-dev protobuf-compiler libprotoc-dev
          - hg clone http://bitbucket.org/ignitionrobotics/ign-msgs -b gz11
          - cd ign-msgs
          - mkdir build
          - cd build
          - cmake .. -DBUILD_TESTING=false
          - make -j4 install
          - cd ../..
          # Ignition fuel-tools (uncomment if a specific branch is needed)
          - apt install -y
            libcurl4-openssl-dev libjsoncpp-dev libzip-dev libgflags-dev curl libyaml-dev
          - hg clone http://bitbucket.org/ignitionrobotics/ign-fuel-tools -b integration_with_ign_gazebo
          - cd ign-fuel-tools
          - mkdir build
          - cd build
          - cmake .. -DBUILD_TESTING=false
          - make -j4 install
          - cd ../..
=======
          # - apt install -y
          #   libprotobuf-dev protobuf-compiler libprotoc-dev
          # - hg clone http://bitbucket.org/ignitionrobotics/ign-msgs -b gz11
          # - cd ign-msgs
          # - mkdir build
          # - cd build
          # - cmake .. -DBUILD_TESTING=false
          # - make -j4 install
          # - cd ../..
          # Ignition cmake (uncomment if a specific branch is needed)
          # - hg clone http://bitbucket.org/ignitionrobotics/ign-cmake -b gz11
          # - cd ign-cmake
          # - mkdir build
          # - cd build
          # - cmake .. -DBUILD_TESTING=false
          # - make -j4 install
          # - cd ../..
          # Ignition sensors (uncomment if a specific branch is needed)
          # - hg clone http://bitbucket.org/ignitionrobotics/ign-sensors -b default
          # - cd ign-sensors
          # - mkdir build
          # - cd build
          # - cmake .. -DBUILD_TESTING=false
          # - make -j4 install
          # - cd ../..
>>>>>>> 4a9e5339
          # Ignition gui (uncomment if a specific branch is needed)
          # - apt install -y
          #   qtbase5-dev libtinyxml2-dev libprotoc-dev libprotobuf-dev
          #   qtdeclarative5-dev
          #   qtquickcontrols2-5-dev
          #   qml-module-qtquick2
          #   qml-module-qtquick-controls
          #   qml-module-qtquick-controls2
          #   qml-module-qtquick-dialogs
          #   qml-module-qtquick-layouts
          #   qml-module-qt-labs-folderlistmodel
          #   qml-module-qt-labs-settings
          # - hg clone http://bitbucket.org/ignitionrobotics/ign-gui -b gz11
          # - cd ign-gui
          # - mkdir build
          # - cd build
          # - cmake .. -DBUILD_TESTING=false
          # - make -j4 install
          # - cd ../..
          # Ignition Gazebo
          - mkdir build
          - cd build
          - cmake .. -DCMAKE_BUILD_TYPE=coverage
          - make -j4 install
          - make test ARGS="-VV"
          - make coverage
          # Use a special version of codecov for handling gcc8 output.
          - bash <(curl -s https://raw.githubusercontent.com/codecov/codecov-bash/4678d212cce2078bbaaf5027af0c0dafaad6a095/codecov) -X gcovout
          - make codecheck
          # - valgrind --tool=memcheck --memcheck:leak-check=full --memcheck:error-exitcode=1 ./bin/ign-gazebo -iterations 10<|MERGE_RESOLUTION|>--- conflicted
+++ resolved
@@ -37,14 +37,8 @@
             libignition-sensors-dev
             libignition-tools-dev
             libignition-transport6-dev
-<<<<<<< HEAD
             # libignition-fuel-tools3-dev
-            # libignition-gui-dev
-            # libignition-msgs3-dev
-            # libsdformat8-dev
-=======
             libsdformat8-dev
->>>>>>> 4a9e5339
           # SDFormat (uncomment if a specific branch is needed)
           # - apt install -y
           #   libxml2-utils
@@ -56,27 +50,6 @@
           # - make -j4 install
           # - cd ../..
           # Ignition msgs (uncomment if a specific branch is needed)
-<<<<<<< HEAD
-          - apt install -y
-            libprotobuf-dev protobuf-compiler libprotoc-dev
-          - hg clone http://bitbucket.org/ignitionrobotics/ign-msgs -b gz11
-          - cd ign-msgs
-          - mkdir build
-          - cd build
-          - cmake .. -DBUILD_TESTING=false
-          - make -j4 install
-          - cd ../..
-          # Ignition fuel-tools (uncomment if a specific branch is needed)
-          - apt install -y
-            libcurl4-openssl-dev libjsoncpp-dev libzip-dev libgflags-dev curl libyaml-dev
-          - hg clone http://bitbucket.org/ignitionrobotics/ign-fuel-tools -b integration_with_ign_gazebo
-          - cd ign-fuel-tools
-          - mkdir build
-          - cd build
-          - cmake .. -DBUILD_TESTING=false
-          - make -j4 install
-          - cd ../..
-=======
           # - apt install -y
           #   libprotobuf-dev protobuf-compiler libprotoc-dev
           # - hg clone http://bitbucket.org/ignitionrobotics/ign-msgs -b gz11
@@ -102,7 +75,16 @@
           # - cmake .. -DBUILD_TESTING=false
           # - make -j4 install
           # - cd ../..
->>>>>>> 4a9e5339
+          # Ignition fuel-tools (uncomment if a specific branch is needed)
+          - apt install -y
+            libcurl4-openssl-dev libjsoncpp-dev libzip-dev libgflags-dev curl libyaml-dev
+          - hg clone http://bitbucket.org/ignitionrobotics/ign-fuel-tools -b integration_with_ign_gazebo
+          - cd ign-fuel-tools
+          - mkdir build
+          - cd build
+          - cmake .. -DBUILD_TESTING=false
+          - make -j4 install
+          - cd ../..
           # Ignition gui (uncomment if a specific branch is needed)
           # - apt install -y
           #   qtbase5-dev libtinyxml2-dev libprotoc-dev libprotobuf-dev
